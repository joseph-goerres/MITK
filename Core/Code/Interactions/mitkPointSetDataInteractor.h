--- conflicted
+++ resolved
@@ -38,15 +38,14 @@
   {
 
   public:
-    mitkClassMacro(PointSetDataInteractor, DataInteractor)
-    ;itkNewMacro(Self)
-    ;
+    mitkClassMacro(PointSetDataInteractor, DataInteractor);
+    itkNewMacro(Self);
 
   protected:
     PointSetDataInteractor();
     virtual ~PointSetDataInteractor();
     virtual void ConnectActionsAndFunctions();
-    void DataNodeChanged();
+    virtual void DataNodeChanged();
 
     /* PointSet Interactor functionality */
     virtual bool AddPoint(StateMachineAction*, InteractionEvent*);
@@ -69,17 +68,12 @@
      * initialization point.
      */
     virtual bool MoveSet(StateMachineAction*, InteractionEvent*);
-
-<<<<<<< HEAD
     virtual bool SelectPoint(StateMachineAction*, InteractionEvent*);
     virtual bool UnSelectPoint(StateMachineAction*, InteractionEvent*);
     virtual bool Abort(StateMachineAction*, InteractionEvent*);
 
   private:
-=======
-    bool IsContourClosed();
 
->>>>>>> 0effc851
     PointSet::Pointer m_PointSet;
     int m_NumberOfPoints;
     int m_MaxNumberOfPoints;
