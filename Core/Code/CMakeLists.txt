--- conflicted
+++ resolved
@@ -16,13 +16,8 @@
 
 MITK_CREATE_MODULE( Mitk
   INCLUDE_DIRS
-<<<<<<< HEAD
     Algorithms Common DataManagement Controllers
     Interactions Interfaces IO Rendering ${MITK_BINARY_DIR}
-=======
-    ${CppMicroServices_INCLUDE_DIRS} Algorithms Common DataManagement Controllers
-    Interactions Interfaces IO Rendering IO/Interface ${MITK_BINARY_DIR}
->>>>>>> 6a5a538b
   INTERNAL_INCLUDE_DIRS
     ${OPENGL_INCLUDE_DIR}
   DEPENDS mbilog CppMicroServices
@@ -41,6 +36,7 @@
   set_target_properties(Mitk PROPERTIES LINK_FLAGS "${_mitkCore_MINGW_linkflags} -Wl,--export-all-symbols")
 endif(MINGW)
 
+
 if(MSVC_IDE OR MSVC_VERSION OR MINGW)
   target_link_libraries(Mitk psapi.lib)
 endif(MSVC_IDE OR MSVC_VERSION OR MINGW)
