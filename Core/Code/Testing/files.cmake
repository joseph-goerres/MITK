--- conflicted
+++ resolved
@@ -82,14 +82,10 @@
     mitkDataStorageTest.cpp
     mitkDataNodeTest.cpp
     mitkDicomSeriesReaderTest.cpp
-<<<<<<< HEAD
     mitkDICOMLocaleTest.cpp
     mitkEventMapperTest.cpp
     mitkNodeDependentPointSetInteractorTest.cpp
     mitkStateMachineFactoryTest.cpp
     mitkPointSetLocaleTest.cpp
-)
-=======
-	mitkImageTest.cpp
-)
->>>>>>> e699e964
+    mitkImageTest.cpp
+)