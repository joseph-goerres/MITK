--- conflicted
+++ resolved
@@ -59,11 +59,8 @@
   #QmitkRenderingTestHelper.cpp
   mitkExceptionTest.cpp
   mitkExtractSliceFilterTest.cpp
-<<<<<<< HEAD
   mitkLogTest.cpp
-=======
   mitkImageDimensionConverterTest.cpp
->>>>>>> bab43dd4
 )
 
 # test with image filename as an extra command line parameter
