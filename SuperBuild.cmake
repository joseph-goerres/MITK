--- conflicted
+++ resolved
@@ -207,11 +207,7 @@
     -DMITK_SUPERBUILD_BINARY_DIR:PATH=${MITK_BINARY_DIR}
     -DQT_QMAKE_EXECUTABLE:FILEPATH=${QT_QMAKE_EXECUTABLE}
     -DMITK_KWSTYLE_EXECUTABLE:FILEPATH=${MITK_KWSTYLE_EXECUTABLE}
-<<<<<<< HEAD
-    -DMITK_MODULES_TO_BUILD:INTERNAL=${MITK_MODULES_TO_BUILD_PARAM}
-=======
     -DMITK_MODULES_TO_BUILD:INTERNAL=${MITK_MODULES_TO_BUILD}
->>>>>>> 0c916710
     -DCTK_DIR:PATH=${CTK_DIR}
     -DDCMTK_DIR:PATH=${DCMTK_DIR}
     -DVTK_DIR:PATH=${VTK_DIR}     # FindVTK expects VTK_DIR
