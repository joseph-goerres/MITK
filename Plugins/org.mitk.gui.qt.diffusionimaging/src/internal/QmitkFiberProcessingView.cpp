--- conflicted
+++ resolved
@@ -216,13 +216,7 @@
     return;
 
   mitk::Geometry3D::Pointer geometry;
-<<<<<<< HEAD
-  if (m_SelectedImage.IsNotNull())
-    geometry = m_SelectedImage->GetGeometry();
-  else if (!m_SelectedFB.empty())
-=======
   if (!m_SelectedFB.empty())
->>>>>>> 761c502a
   {
     mitk::FiberBundleX::Pointer fib = dynamic_cast<mitk::FiberBundleX*>(m_SelectedFB.front()->GetData());
     geometry = fib->GetGeometry();
@@ -230,8 +224,6 @@
   else
     return;
 
-<<<<<<< HEAD
-=======
   mitk::Vector3D spacing = geometry->GetSpacing();
   spacing /= m_UpsamplingFactor;
 
@@ -241,28 +233,18 @@
   newOrigin[1] += bounds.GetElement(2);
   newOrigin[2] += bounds.GetElement(4);
 
->>>>>>> 761c502a
   itk::Matrix<double, 3, 3> direction;
   itk::ImageRegion<3> imageRegion;
   for (int i=0; i<3; i++)
     for (int j=0; j<3; j++)
-<<<<<<< HEAD
-      direction[j][i] = geometry->GetMatrixColumn(i)[j];
-=======
       direction[j][i] = geometry->GetMatrixColumn(i)[j]/spacing[j];
->>>>>>> 761c502a
   imageRegion.SetSize(0, geometry->GetExtent(0)*m_UpsamplingFactor);
   imageRegion.SetSize(1, geometry->GetExtent(1)*m_UpsamplingFactor);
   imageRegion.SetSize(2, geometry->GetExtent(2)*m_UpsamplingFactor);
 
   m_PlanarFigureImage = itkUCharImageType::New();
-<<<<<<< HEAD
-  m_PlanarFigureImage->SetSpacing( geometry->GetSpacing() );   // Set the image spacing
-  m_PlanarFigureImage->SetOrigin( geometry->GetOrigin() );     // Set the image origin
-=======
   m_PlanarFigureImage->SetSpacing( spacing );   // Set the image spacing
   m_PlanarFigureImage->SetOrigin( newOrigin );     // Set the image origin
->>>>>>> 761c502a
   m_PlanarFigureImage->SetDirection( direction );  // Set the image direction
   m_PlanarFigureImage->SetRegions( imageRegion );
   m_PlanarFigureImage->Allocate();
@@ -802,11 +784,7 @@
   }
   else
   {
-<<<<<<< HEAD
-    if ( m_SelectedImage.IsNotNull() || !m_SelectedFB.empty() )
-=======
     if ( !m_SelectedFB.empty() )
->>>>>>> 761c502a
       m_Controls->m_GenerateRoiImage->setEnabled(true);
     else
       m_Controls->m_GenerateRoiImage->setEnabled(false);
