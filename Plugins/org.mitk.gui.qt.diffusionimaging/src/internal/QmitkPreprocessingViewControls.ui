<?xml version="1.0" encoding="UTF-8"?>
<ui version="4.0">
 <class>QmitkPreprocessingViewControls</class>
 <widget class="QWidget" name="QmitkPreprocessingViewControls">
  <property name="geometry">
   <rect>
    <x>0</x>
    <y>0</y>
    <width>892</width>
<<<<<<< HEAD
    <height>1273</height>
=======
    <height>1120</height>
>>>>>>> 99206c46
   </rect>
  </property>
  <property name="minimumSize">
   <size>
    <width>0</width>
    <height>0</height>
   </size>
  </property>
  <property name="acceptDrops">
   <bool>false</bool>
  </property>
  <property name="windowTitle">
   <string>QmitkPreprocessingViewControls</string>
  </property>
  <property name="autoFillBackground">
   <bool>true</bool>
  </property>
  <layout class="QVBoxLayout" name="verticalLayout">
   <item>
    <widget class="QGroupBox" name="m_InputData">
     <property name="title">
      <string>Please Select Input Data</string>
     </property>
     <layout class="QGridLayout" name="gridLayout_2">
      <item row="0" column="0">
       <widget class="QLabel" name="label_5">
        <property name="toolTip">
         <string/>
        </property>
        <property name="text">
         <string>Raw DWI:</string>
        </property>
       </widget>
      </item>
      <item row="0" column="1">
       <widget class="QLabel" name="m_DiffusionImageLabel">
        <property name="text">
         <string>&lt;html&gt;&lt;head/&gt;&lt;body&gt;&lt;p&gt;&lt;span style=&quot; color:#ff0000;&quot;&gt;mandatory&lt;/span&gt;&lt;/p&gt;&lt;/body&gt;&lt;/html&gt;</string>
        </property>
        <property name="wordWrap">
         <bool>true</bool>
        </property>
       </widget>
      </item>
     </layout>
    </widget>
   </item>
   <item>
    <widget class="QGroupBox" name="groupBox_5">
     <property name="sizePolicy">
      <sizepolicy hsizetype="Preferred" vsizetype="Minimum">
       <horstretch>0</horstretch>
       <verstretch>0</verstretch>
      </sizepolicy>
     </property>
     <property name="title">
      <string>Info</string>
     </property>
     <layout class="QGridLayout" name="gridLayout_3">
      <item row="1" column="0">
       <widget class="Line" name="line_4">
        <property name="orientation">
         <enum>Qt::Horizontal</enum>
        </property>
       </widget>
      </item>
      <item row="5" column="0">
       <widget class="QCommandLinkButton" name="m_ShowGradientsButton">
        <property name="enabled">
         <bool>false</bool>
        </property>
        <property name="toolTip">
         <string>Generate pointset displaying the gradient vectors (applied measurement frame).</string>
        </property>
        <property name="statusTip">
         <string/>
        </property>
        <property name="whatsThis">
         <string notr="true"/>
        </property>
        <property name="text">
         <string>Show gradients</string>
        </property>
       </widget>
      </item>
      <item row="4" column="0">
       <widget class="Line" name="line_3">
        <property name="orientation">
         <enum>Qt::Horizontal</enum>
        </property>
       </widget>
      </item>
      <item row="7" column="0">
       <widget class="QCommandLinkButton" name="m_AdcAverage">
        <property name="enabled">
         <bool>false</bool>
        </property>
        <property name="toolTip">
         <string>&lt;html&gt;&lt;head/&gt;&lt;body&gt;&lt;p&gt;Create a new Diffusion Weighted Image (DWI) using an ADC average over all q-shells.&lt;/p&gt;&lt;/body&gt;&lt;/html&gt;</string>
        </property>
        <property name="text">
         <string>ADC Average (Multi-Shell)</string>
        </property>
       </widget>
      </item>
      <item row="0" column="0">
       <widget class="QTableWidget" name="m_B_ValueMap_TableWidget">
        <property name="sizePolicy">
         <sizepolicy hsizetype="Minimum" vsizetype="Minimum">
          <horstretch>0</horstretch>
          <verstretch>0</verstretch>
         </sizepolicy>
        </property>
        <property name="verticalScrollBarPolicy">
         <enum>Qt::ScrollBarAsNeeded</enum>
        </property>
        <property name="horizontalScrollBarPolicy">
         <enum>Qt::ScrollBarAlwaysOff</enum>
        </property>
        <attribute name="horizontalHeaderCascadingSectionResizes">
         <bool>true</bool>
        </attribute>
        <attribute name="horizontalHeaderDefaultSectionSize">
         <number>100</number>
        </attribute>
        <attribute name="horizontalHeaderStretchLastSection">
         <bool>true</bool>
        </attribute>
        <attribute name="verticalHeaderVisible">
         <bool>false</bool>
        </attribute>
        <attribute name="verticalHeaderCascadingSectionResizes">
         <bool>true</bool>
        </attribute>
        <column>
         <property name="text">
          <string>b-Value</string>
         </property>
        </column>
        <column>
         <property name="text">
          <string>Number of gradients</string>
         </property>
        </column>
       </widget>
      </item>
      <item row="3" column="0">
       <widget class="QCommandLinkButton" name="m_CreateLengthCorrectedDwi">
        <property name="enabled">
         <bool>false</bool>
        </property>
        <property name="text">
         <string>Round b-Value</string>
        </property>
       </widget>
      </item>
      <item row="2" column="0">
       <widget class="QSpinBox" name="m_B_ValueMap_Rounder_SpinBox">
        <property name="enabled">
         <bool>false</bool>
        </property>
        <property name="toolTip">
         <string>&lt;html&gt;&lt;head/&gt;&lt;body&gt;&lt;p&gt;This rounder allowes you to manipulate &lt;a name=&quot;result_box&quot;/&gt;the classification of the b-Values to the corresponding shells. But is not manipulating the original b-Values or data.&lt;/p&gt;&lt;/body&gt;&lt;/html&gt;</string>
        </property>
        <property name="correctionMode">
         <enum>QAbstractSpinBox::CorrectToNearestValue</enum>
        </property>
        <property name="minimum">
         <number>1</number>
        </property>
        <property name="maximum">
         <number>10000</number>
        </property>
        <property name="singleStep">
         <number>10</number>
        </property>
       </widget>
      </item>
      <item row="6" column="0">
       <widget class="Line" name="line_5">
        <property name="orientation">
         <enum>Qt::Horizontal</enum>
        </property>
       </widget>
      </item>
     </layout>
    </widget>
   </item>
   <item>
    <widget class="QGroupBox" name="groupBox_2">
     <property name="title">
      <string>Non diffusion weighted image</string>
     </property>
     <layout class="QVBoxLayout" name="verticalLayout_3">
      <item>
       <widget class="QLabel" name="label_3">
        <property name="minimumSize">
         <size>
          <width>0</width>
          <height>30</height>
         </size>
        </property>
        <property name="text">
         <string>Average and extract all images that were acquired without diffusion weighting.</string>
        </property>
        <property name="wordWrap">
         <bool>true</bool>
        </property>
       </widget>
      </item>
      <item>
       <widget class="QCommandLinkButton" name="m_ButtonExtractB0">
        <property name="enabled">
         <bool>false</bool>
        </property>
        <property name="toolTip">
         <string>If multiple baseline acquisitions are present, the default behaviour is to output an averaged image.</string>
        </property>
        <property name="statusTip">
         <string/>
        </property>
        <property name="whatsThis">
         <string notr="true"/>
        </property>
        <property name="text">
         <string>Extract B0</string>
        </property>
       </widget>
      </item>
      <item>
       <widget class="QCheckBox" name="m_CheckExtractAll">
        <property name="toolTip">
         <string>Create a 3D+t data set containing all b0 images as timesteps</string>
        </property>
        <property name="text">
         <string>Extract all B0 images without averaging</string>
        </property>
       </widget>
      </item>
      <item>
       <widget class="QCommandLinkButton" name="m_CalcAdcButton">
        <property name="enabled">
         <bool>false</bool>
        </property>
        <property name="toolTip">
         <string>If multiple baseline acquisitions are present, the default behaviour is to output an averaged image.</string>
        </property>
        <property name="statusTip">
         <string/>
        </property>
        <property name="whatsThis">
         <string notr="true"/>
        </property>
        <property name="text">
         <string>Calculate ADC map</string>
        </property>
       </widget>
      </item>
     </layout>
    </widget>
   </item>
   <item>
    <widget class="QGroupBox" name="m_ReduceSizeLayout">
     <property name="title">
      <string>Modify DWI</string>
     </property>
     <layout class="QVBoxLayout" name="verticalLayout_4">
      <item>
       <widget class="QFrame" name="frame">
        <property name="frameShape">
         <enum>QFrame::NoFrame</enum>
        </property>
        <property name="frameShadow">
         <enum>QFrame::Raised</enum>
        </property>
        <layout class="QFormLayout" name="formLayout_2">
         <property name="margin">
          <number>0</number>
         </property>
         <item row="0" column="1">
          <widget class="QDoubleSpinBox" name="m_Blur">
           <property name="toolTip">
            <string comment="Accumulates the information that was acquired with multiple repetitions for one gradient. Vectors do not have to be precisely equal in order to be merged, if a &quot;Merge radius&quot; &gt; 0 is configured." extracomment="Accumulates the information that was acquired with multiple repetitions for one gradient. Vectors do not have to be precisely equal in order to be merged, if a &quot;Merge radius&quot; &gt; 0 is configured.">Accumulates the information that was acquired with multiple repetitions for one gradient. Vectors do not have to be precisely equal in order to be merged, if a &quot;Merge radius&quot; &gt; 0 is configured.</string>
           </property>
           <property name="statusTip">
            <string comment="Accumulates the information that was acquired with multiple repetitions for one gradient. Vectors do not have to be precisely equal in order to be merged, if a &quot;Merge radius&quot; &gt; 0 is configured." extracomment="Accumulates the information that was acquired with multiple repetitions for one gradient. Vectors do not have to be precisely equal in order to be merged, if a &quot;Merge radius&quot; &gt; 0 is configured.">Accumulates the information that was acquired with multiple repetitions for one gradient. Vectors do not have to be precisely equal in order to be merged, if a &quot;Merge radius&quot; &gt; 0 is configured.</string>
           </property>
           <property name="whatsThis">
            <string comment="Accumulates the information that was acquired with multiple repetitions for one gradient. Vectors do not have to be precisely equal in order to be merged, if a &quot;Merge radius&quot; &gt; 0 is configured." extracomment="Accumulates the information that was acquired with multiple repetitions for one gradient. Vectors do not have to be precisely equal in order to be merged, if a &quot;Merge radius&quot; &gt; 0 is configured.">Accumulates the information that was acquired with multiple repetitions for one gradient. Vectors do not have to be precisely equal in order to be merged, if a &quot;Merge radius&quot; &gt; 0 is configured.</string>
           </property>
           <property name="decimals">
            <number>6</number>
           </property>
           <property name="maximum">
            <double>2.000000000000000</double>
           </property>
           <property name="singleStep">
            <double>0.000100000000000</double>
           </property>
           <property name="value">
            <double>0.001000000000000</double>
           </property>
          </widget>
         </item>
         <item row="0" column="0">
          <widget class="QLabel" name="label">
           <property name="toolTip">
            <string comment="Accumulates the information that was acquired with multiple repetitions for one gradient. Vectors do not have to be precisely equal in order to be merged, if a &quot;Merge radius&quot; &gt; 0 is configured." extracomment="Accumulates the information that was acquired with multiple repetitions for one gradient. Vectors do not have to be precisely equal in order to be merged, if a &quot;Merge radius&quot; &gt; 0 is configured.">Accumulates the information that was acquired with multiple repetitions for one gradient. Vectors do not have to be precisely equal in order to be merged, if a &quot;Merge radius&quot; &gt; 0 is configured.</string>
           </property>
           <property name="statusTip">
            <string comment="Accumulates the information that was acquired with multiple repetitions for one gradient. Vectors do not have to be precisely equal in order to be merged, if a &quot;Merge radius&quot; &gt; 0 is configured." extracomment="Accumulates the information that was acquired with multiple repetitions for one gradient. Vectors do not have to be precisely equal in order to be merged, if a &quot;Merge radius&quot; &gt; 0 is configured.">Accumulates the information that was acquired with multiple repetitions for one gradient. Vectors do not have to be precisely equal in order to be merged, if a &quot;Merge radius&quot; &gt; 0 is configured.</string>
           </property>
           <property name="whatsThis">
            <string comment="Accumulates the information that was acquired with multiple repetitions for one gradient. Vectors do not have to be precisely equal in order to be merged, if a &quot;Merge radius&quot; &gt; 0 is configured." extracomment="Accumulates the information that was acquired with multiple repetitions for one gradient. Vectors do not have to be precisely equal in order to be merged, if a &quot;Merge radius&quot; &gt; 0 is configured.">Accumulates the information that was acquired with multiple repetitions for one gradient. Vectors do not have to be precisely equal in order to be merged, if a &quot;Merge radius&quot; &gt; 0 is configured.</string>
           </property>
           <property name="text">
            <string>Merge radius</string>
           </property>
          </widget>
         </item>
        </layout>
       </widget>
      </item>
      <item>
       <widget class="QCommandLinkButton" name="m_ButtonAverageGradients">
        <property name="enabled">
         <bool>false</bool>
        </property>
        <property name="toolTip">
         <string>Multiple acquistions of one gradient direction can be averaged. Due to rounding errors, similar gradients often differ in the last decimal positions. The Merge radius allows to average them by taking all directions within a certain radius into account.</string>
        </property>
        <property name="statusTip">
         <string/>
        </property>
        <property name="whatsThis">
         <string notr="true"/>
        </property>
        <property name="text">
         <string>Average redundant gradients</string>
        </property>
       </widget>
      </item>
      <item>
       <widget class="Line" name="line_2">
        <property name="orientation">
         <enum>Qt::Horizontal</enum>
        </property>
       </widget>
      </item>
      <item>
       <widget class="QFrame" name="m_ReductionFrame">
        <property name="frameShape">
         <enum>QFrame::NoFrame</enum>
        </property>
        <property name="frameShadow">
         <enum>QFrame::Raised</enum>
        </property>
        <layout class="QGridLayout" name="gridLayout_4">
         <property name="margin">
          <number>0</number>
         </property>
         <property name="spacing">
          <number>9</number>
         </property>
         <item row="0" column="1">
          <widget class="QLabel" name="label_6">
           <property name="text">
            <string/>
           </property>
          </widget>
         </item>
         <item row="0" column="0">
          <widget class="QLabel" name="label_4">
           <property name="text">
            <string>Specify desired number of gradients per shell:</string>
           </property>
          </widget>
         </item>
        </layout>
       </widget>
      </item>
      <item>
       <spacer name="horizontalSpacer_3">
        <property name="orientation">
         <enum>Qt::Horizontal</enum>
        </property>
        <property name="sizeHint" stdset="0">
         <size>
          <width>40</width>
          <height>20</height>
         </size>
        </property>
       </spacer>
      </item>
      <item>
       <widget class="QCommandLinkButton" name="m_ReduceGradientsButton">
        <property name="enabled">
         <bool>false</bool>
        </property>
        <property name="toolTip">
         <string>Retain only the specified number of gradient directions and according image volumes. The retained directions are spread equally over the half sphere using an iterative energy repulsion strategy.</string>
        </property>
        <property name="statusTip">
         <string/>
        </property>
        <property name="whatsThis">
         <string notr="true"/>
        </property>
        <property name="text">
         <string>Reduce number of gradients</string>
        </property>
       </widget>
      </item>
      <item>
       <widget class="Line" name="line">
        <property name="orientation">
         <enum>Qt::Horizontal</enum>
        </property>
       </widget>
      </item>
      <item>
       <widget class="QCommandLinkButton" name="m_MirrorGradientToHalfSphereButton">
        <property name="enabled">
         <bool>false</bool>
        </property>
        <property name="toolTip">
         <string>Sometimes the gradient directions are not located on one half sphere.</string>
        </property>
        <property name="statusTip">
         <string/>
        </property>
        <property name="whatsThis">
         <string notr="true"/>
        </property>
        <property name="text">
         <string>Mirror gradients to half sphere</string>
        </property>
       </widget>
      </item>
     </layout>
    </widget>
   </item>
   <item>
    <widget class="QGroupBox" name="groupBox_7">
     <property name="title">
      <string>Merge selected images</string>
     </property>
     <layout class="QVBoxLayout" name="verticalLayout_6">
      <item>
       <widget class="QCommandLinkButton" name="m_MergeDwisButton">
        <property name="enabled">
         <bool>false</bool>
        </property>
        <property name="toolTip">
         <string>Merges selected DWIs of same dimension. If several b-values are present, the resulting image will contain multiple b-shells.</string>
        </property>
        <property name="statusTip">
         <string/>
        </property>
        <property name="whatsThis">
         <string notr="true"/>
        </property>
        <property name="text">
         <string>Merge selected DWIs</string>
        </property>
       </widget>
      </item>
     </layout>
    </widget>
   </item>
   <item>
    <widget class="QGroupBox" name="groupBox_4">
     <property name="sizePolicy">
      <sizepolicy hsizetype="Expanding" vsizetype="Expanding">
       <horstretch>0</horstretch>
       <verstretch>0</verstretch>
      </sizepolicy>
     </property>
     <property name="title">
      <string>Measurment frame</string>
     </property>
     <layout class="QGridLayout" name="gridLayout">
      <item row="0" column="1">
       <spacer name="horizontalSpacer">
        <property name="orientation">
         <enum>Qt::Horizontal</enum>
        </property>
        <property name="sizeHint" stdset="0">
         <size>
          <width>40</width>
          <height>20</height>
         </size>
        </property>
       </spacer>
      </item>
      <item row="0" column="0">
       <widget class="QTableWidget" name="m_MeasurementFrameTable">
        <property name="enabled">
         <bool>false</bool>
        </property>
        <property name="sizePolicy">
         <sizepolicy hsizetype="Minimum" vsizetype="Minimum">
          <horstretch>0</horstretch>
          <verstretch>0</verstretch>
         </sizepolicy>
        </property>
        <property name="minimumSize">
         <size>
          <width>0</width>
          <height>0</height>
         </size>
        </property>
        <property name="cursor" stdset="0">
         <cursorShape>IBeamCursor</cursorShape>
        </property>
        <property name="autoFillBackground">
         <bool>true</bool>
        </property>
        <property name="verticalScrollBarPolicy">
         <enum>Qt::ScrollBarAlwaysOff</enum>
        </property>
        <property name="horizontalScrollBarPolicy">
         <enum>Qt::ScrollBarAlwaysOff</enum>
        </property>
        <property name="showGrid">
         <bool>true</bool>
        </property>
        <property name="cornerButtonEnabled">
         <bool>false</bool>
        </property>
        <attribute name="horizontalHeaderVisible">
         <bool>false</bool>
        </attribute>
        <attribute name="horizontalHeaderCascadingSectionResizes">
         <bool>true</bool>
        </attribute>
        <attribute name="horizontalHeaderHighlightSections">
         <bool>true</bool>
        </attribute>
        <attribute name="horizontalHeaderMinimumSectionSize">
         <number>0</number>
        </attribute>
        <attribute name="verticalHeaderVisible">
         <bool>false</bool>
        </attribute>
        <attribute name="verticalHeaderCascadingSectionResizes">
         <bool>true</bool>
        </attribute>
        <attribute name="verticalHeaderHighlightSections">
         <bool>true</bool>
        </attribute>
        <row>
         <property name="text">
          <string>New Row</string>
         </property>
        </row>
        <row>
         <property name="text">
          <string>New Row</string>
         </property>
        </row>
        <row>
         <property name="text">
          <string>New Row</string>
         </property>
        </row>
        <column>
         <property name="text">
          <string>New Column</string>
         </property>
        </column>
        <column>
         <property name="text">
          <string>New Column</string>
         </property>
        </column>
        <column>
         <property name="text">
          <string>New Column</string>
         </property>
        </column>
       </widget>
      </item>
      <item row="1" column="0">
       <widget class="QCommandLinkButton" name="m_ModifyMeasurementFrame">
        <property name="enabled">
         <bool>false</bool>
        </property>
        <property name="toolTip">
         <string/>
        </property>
        <property name="statusTip">
         <string/>
        </property>
        <property name="whatsThis">
         <string notr="true"/>
        </property>
        <property name="text">
         <string>Apply new measurement frame</string>
        </property>
       </widget>
      </item>
     </layout>
    </widget>
   </item>
   <item>
    <spacer name="verticalSpacer">
     <property name="orientation">
      <enum>Qt::Vertical</enum>
     </property>
     <property name="sizeHint" stdset="0">
      <size>
       <width>20</width>
       <height>40</height>
      </size>
     </property>
    </spacer>
   </item>
  </layout>
 </widget>
 <layoutdefault spacing="6" margin="11"/>
 <resources/>
 <connections/>
</ui><|MERGE_RESOLUTION|>--- conflicted
+++ resolved
@@ -7,11 +7,7 @@
     <x>0</x>
     <y>0</y>
     <width>892</width>
-<<<<<<< HEAD
-    <height>1273</height>
-=======
-    <height>1120</height>
->>>>>>> 99206c46
+    <height>1290</height>
    </rect>
   </property>
   <property name="minimumSize">
@@ -113,7 +109,7 @@
          <string>&lt;html&gt;&lt;head/&gt;&lt;body&gt;&lt;p&gt;Create a new Diffusion Weighted Image (DWI) using an ADC average over all q-shells.&lt;/p&gt;&lt;/body&gt;&lt;/html&gt;</string>
         </property>
         <property name="text">
-         <string>ADC Average (Multi-Shell)</string>
+         <string>ADC average (multi-shell)</string>
         </property>
        </widget>
       </item>
@@ -164,7 +160,7 @@
          <bool>false</bool>
         </property>
         <property name="text">
-         <string>Round b-Value</string>
+         <string>Round b-value</string>
         </property>
        </widget>
       </item>
@@ -174,7 +170,7 @@
          <bool>false</bool>
         </property>
         <property name="toolTip">
-         <string>&lt;html&gt;&lt;head/&gt;&lt;body&gt;&lt;p&gt;This rounder allowes you to manipulate &lt;a name=&quot;result_box&quot;/&gt;the classification of the b-Values to the corresponding shells. But is not manipulating the original b-Values or data.&lt;/p&gt;&lt;/body&gt;&lt;/html&gt;</string>
+         <string>&lt;html&gt;&lt;head/&gt;&lt;body&gt;&lt;p&gt;Round b-values to nearest multiple of this value (click &amp;quot;Round b-value&amp;quot; to create new image with these values).&lt;/p&gt;&lt;/body&gt;&lt;/html&gt;</string>
         </property>
         <property name="correctionMode">
          <enum>QAbstractSpinBox::CorrectToNearestValue</enum>
