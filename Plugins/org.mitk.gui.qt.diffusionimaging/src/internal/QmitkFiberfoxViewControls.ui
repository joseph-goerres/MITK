--- conflicted
+++ resolved
@@ -1283,8 +1283,6 @@
               <widget class="QSpinBox" name="m_SizeX">
                <property name="toolTip">
                 <string>Fiber sampling factor which determines the accuracy of the calculated fiber and non-fiber volume fractions.</string>
-<<<<<<< HEAD
-=======
                </property>
                <property name="minimum">
                 <number>1</number>
@@ -1304,17 +1302,12 @@
               <widget class="QSpinBox" name="m_SizeY">
                <property name="toolTip">
                 <string>Fiber sampling factor which determines the accuracy of the calculated fiber and non-fiber volume fractions.</string>
->>>>>>> 4f937b0e
-               </property>
-               <property name="minimum">
-                <number>1</number>
-               </property>
-               <property name="maximum">
-<<<<<<< HEAD
-                <number>1000</number>
-=======
+               </property>
+               <property name="minimum">
+                <number>1</number>
+               </property>
+               <property name="maximum">
                 <number>100</number>
->>>>>>> 4f937b0e
                </property>
                <property name="singleStep">
                 <number>1</number>
@@ -1324,13 +1317,8 @@
                </property>
               </widget>
              </item>
-<<<<<<< HEAD
-             <item row="0" column="2">
-              <widget class="QSpinBox" name="m_SizeY">
-=======
              <item row="0" column="3">
               <widget class="QSpinBox" name="m_SizeZ">
->>>>>>> 4f937b0e
                <property name="toolTip">
                 <string>Fiber sampling factor which determines the accuracy of the calculated fiber and non-fiber volume fractions.</string>
                </property>
@@ -1344,36 +1332,10 @@
                 <number>1</number>
                </property>
                <property name="value">
-<<<<<<< HEAD
-                <number>32</number>
-               </property>
-              </widget>
-             </item>
-             <item row="0" column="3">
-              <widget class="QSpinBox" name="m_SizeZ">
-               <property name="toolTip">
-                <string>Fiber sampling factor which determines the accuracy of the calculated fiber and non-fiber volume fractions.</string>
-               </property>
-               <property name="minimum">
-                <number>1</number>
-               </property>
-               <property name="maximum">
-                <number>100</number>
-               </property>
-               <property name="singleStep">
-                <number>1</number>
-               </property>
-               <property name="value">
                 <number>5</number>
                </property>
               </widget>
              </item>
-=======
-                <number>5</number>
-               </property>
-              </widget>
-             </item>
->>>>>>> 4f937b0e
             </layout>
            </widget>
           </item>
@@ -1478,41 +1440,6 @@
                <property name="minimum">
                 <number>1</number>
                </property>
-<<<<<<< HEAD
-               <property name="value">
-                <number>200</number>
-               </property>
-              </widget>
-             </item>
-             <item row="9" column="0">
-              <widget class="QLabel" name="m_TensorsToDWIBValueLabel_13">
-               <property name="toolTip">
-                <string/>
-               </property>
-               <property name="statusTip">
-                <string/>
-               </property>
-               <property name="whatsThis">
-                <string/>
-               </property>
-               <property name="text">
-                <string>Non-fiber S0:</string>
-               </property>
-               <property name="wordWrap">
-                <bool>false</bool>
-               </property>
-              </widget>
-             </item>
-             <item row="9" column="1">
-              <widget class="QSpinBox" name="m_NonFiberS0Box">
-               <property name="toolTip">
-                <string>Scaling factor of non-fiber signal.</string>
-               </property>
-               <property name="minimum">
-                <number>0</number>
-               </property>
-=======
->>>>>>> 4f937b0e
                <property name="maximum">
                 <number>100</number>
                </property>
@@ -1559,32 +1486,6 @@
                </property>
                <property name="value">
                 <number>10</number>
-<<<<<<< HEAD
-               </property>
-              </widget>
-             </item>
-             <item row="5" column="0">
-              <widget class="QLabel" name="m_TensorsToDWINumDirsLabel_2">
-               <property name="text">
-                <string>Repetitions:</string>
-               </property>
-              </widget>
-             </item>
-             <item row="5" column="1">
-              <widget class="QSpinBox" name="m_RepetitionsBox">
-               <property name="minimum">
-                <number>1</number>
-               </property>
-               <property name="maximum">
-                <number>100</number>
-               </property>
-               <property name="singleStep">
-                <number>1</number>
-               </property>
-               <property name="value">
-                <number>1</number>
-=======
->>>>>>> 4f937b0e
                </property>
               </widget>
              </item>
