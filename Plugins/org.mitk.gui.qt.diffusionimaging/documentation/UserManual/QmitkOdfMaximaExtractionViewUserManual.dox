--- conflicted
+++ resolved
@@ -23,11 +23,7 @@
 \section OdfMaxUserManualOutputData Output Data
 
 \li Vector field: 3D representation of the resulting peaks. Only for visualization purposes (the peaks are scaled additionally to the specified normalization to improve the visualization)!
-<<<<<<< HEAD
-\li \#Directions per Voxel: Image containing the number of extracted peaks per voxel as image value.
-=======
 \li \# Directions per Voxel: Image containing the number of extracted peaks per voxel as image value.
->>>>>>> 4660ca47
 \li Direction Images: One image for each of the extracted peaks per voxel. Each voxel contains one direction vector as image value. Use this output for evaluation purposes of the extracted peaks.
 
 \section OdfMaxUserManualMethods Peak Extraction Methods
