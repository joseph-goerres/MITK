project(org_mitk_gui_qt_extapplication)

mitk_create_plugin(
  EXPORT_DIRECTIVE MITK_QT_EXTAPP
  EXPORTED_INCLUDE_SUFFIXES src
<<<<<<< HEAD
  PACKAGE_DEPENDS Qt4|QtWebKit Qt5|WebKitWidgets
=======
  PACKAGE_DEPENDS Qt5|WebKit
>>>>>>> 2d856296
)<|MERGE_RESOLUTION|>--- conflicted
+++ resolved
@@ -3,9 +3,5 @@
 mitk_create_plugin(
   EXPORT_DIRECTIVE MITK_QT_EXTAPP
   EXPORTED_INCLUDE_SUFFIXES src
-<<<<<<< HEAD
-  PACKAGE_DEPENDS Qt4|QtWebKit Qt5|WebKitWidgets
-=======
-  PACKAGE_DEPENDS Qt5|WebKit
->>>>>>> 2d856296
+  PACKAGE_DEPENDS Qt5|WebKitWidgets
 )