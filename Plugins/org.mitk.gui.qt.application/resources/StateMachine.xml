--- conflicted
+++ resolved
@@ -242,47 +242,6 @@
     <!-- K-->
     <event NAME="K" ID="4009" TYPE="Type_KeyPress" BUTTON="BS_NoButton" BUTTONSTATE="0x0000" KEY="Key_K" />
     <!-- L-->
-<<<<<<< HEAD
-    <event NAME="L" ID="4010" TYPE="Type_KeyPress" BUTTON="BS_NoButton" BUTTONSTATE="0x0000" KEY="Key_L" />        
-    <!-- M-->
-    <event NAME="M" ID="4011" TYPE="Type_KeyPress" BUTTON="BS_NoButton" BUTTONSTATE="0x0000" KEY="Key_M" />        
-    <!-- O-->
-    <event NAME="O" ID="4012" TYPE="Type_KeyPress" BUTTON="BS_NoButton" BUTTONSTATE="0x0000" KEY="Key_O" />        
-    <!-- Q-->
-    <event NAME="Q" ID="4013" TYPE="Type_KeyPress" BUTTON="BS_NoButton" BUTTONSTATE="0x0000" KEY="Key_Q" />        
-    <!-- U-->
-    <event NAME="U" ID="4014" TYPE="Type_KeyPress" BUTTON="BS_NoButton" BUTTONSTATE="0x0000" KEY="Key_U" />        
-    <!-- V-->
-    <event NAME="V" ID="4015" TYPE="Type_KeyPress" BUTTON="BS_NoButton" BUTTONSTATE="0x0000" KEY="Key_V" />
-    <!-- W-->
-    <event NAME="W" ID="4016" TYPE="Type_KeyPress" BUTTON="BS_NoButton" BUTTONSTATE="0x0000" KEY="Key_W" />                    
-    <!-- X-->
-    <event NAME="X" ID="4017" TYPE="Type_KeyPress" BUTTON="BS_NoButton" BUTTONSTATE="0x0000" KEY="Key_X" />                    
-    <!-- Y-->
-    <event NAME="Y" ID="4018" TYPE="Type_KeyPress" BUTTON="BS_NoButton" BUTTONSTATE="0x0000" KEY="Key_Y" />                    
-    <!-- Z-->
-    <event NAME="Z" ID="4019" TYPE="Type_KeyPress" BUTTON="BS_NoButton" BUTTONSTATE="0x0000" KEY="Key_Z" />
-    <!-- 1-->
-    <event NAME="1" ID="4020" TYPE="Type_KeyPress" BUTTON="BS_NoButton" BUTTONSTATE="0x0000" KEY="Key_1" />                    
-    <!-- 2-->
-    <event NAME="2" ID="4021" TYPE="Type_KeyPress" BUTTON="BS_NoButton" BUTTONSTATE="0x0000" KEY="Key_2" />                    
-    <!-- 3-->
-    <event NAME="3" ID="4022" TYPE="Type_KeyPress" BUTTON="BS_NoButton" BUTTONSTATE="0x0000" KEY="Key_3" />                    
-    <!-- 4-->
-    <event NAME="4" ID="4023" TYPE="Type_KeyPress" BUTTON="BS_NoButton" BUTTONSTATE="0x0000" KEY="Key_4" />                    
-    <!-- 5-->
-    <event NAME="5" ID="4024" TYPE="Type_KeyPress" BUTTON="BS_NoButton" BUTTONSTATE="0x0000" KEY="Key_5" />                    
-    <!-- 6-->
-    <event NAME="6" ID="4025" TYPE="Type_KeyPress" BUTTON="BS_NoButton" BUTTONSTATE="0x0000" KEY="Key_6" />                    
-    <!-- 7-->
-    <event NAME="7" ID="4026" TYPE="Type_KeyPress" BUTTON="BS_NoButton" BUTTONSTATE="0x0000" KEY="Key_7" />                    
-    <!-- 8-->
-    <event NAME="8" ID="4027" TYPE="Type_KeyPress" BUTTON="BS_NoButton" BUTTONSTATE="0x0000" KEY="Key_8" />                    
-    <!-- 9-->
-    <event NAME="9" ID="4028" TYPE="Type_KeyPress" BUTTON="BS_NoButton" BUTTONSTATE="0x0000" KEY="Key_9" />
-    <!-- 0 (zero) -->
-    <event NAME="0" ID="4029" TYPE="Type_KeyPress" BUTTON="BS_NoButton" BUTTONSTATE="0x0000" KEY="Key_0" />                                                                
-=======
     <event NAME="L" ID="4010" TYPE="Type_KeyPress" BUTTON="BS_NoButton" BUTTONSTATE="0x0000" KEY="Key_L" />
     <!-- M-->
     <event NAME="M" ID="4011" TYPE="Type_KeyPress" BUTTON="BS_NoButton" BUTTONSTATE="0x0000" KEY="Key_M" />
@@ -322,7 +281,6 @@
     <event NAME="9" ID="4028" TYPE="Type_KeyPress" BUTTON="BS_NoButton" BUTTONSTATE="0x0000" KEY="Key_9" />
     <!-- 0 (zero) -->
     <event NAME="0" ID="4029" TYPE="Type_KeyPress" BUTTON="BS_NoButton" BUTTONSTATE="0x0000" KEY="Key_0" />
->>>>>>> 993cb37f
   </events>
   <!-- Beginning of state machine patterns-->
   <!-- TutorialStep10Begin -->
