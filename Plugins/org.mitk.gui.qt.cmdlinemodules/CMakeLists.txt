--- conflicted
+++ resolved
@@ -6,8 +6,7 @@
   MODULE_DEPENDS MitkQtWidgetsExt
   PACKAGE_DEPENDS
     PUBLIC  CTK|CTKWidgets
-<<<<<<< HEAD
-    PRIVATE CTK|CTKCommandLineModulesFrontendQtGui+CTKCommandLineModulesBackendLocalProcess Qt4|QtUiTools Qt5|UiTools+XmlPatterns
+    PRIVATE CTK|CTKCommandLineModulesFrontendQtGui+CTKCommandLineModulesBackendLocalProcess Qt5|UiTools+XmlPatterns
 )
 
 # Copy CTK Qt (designer) plugins to a Qt default path in the MITK bin
@@ -38,8 +37,4 @@
     endif()
 
   endif()
-endif()
-=======
-    PRIVATE CTK|CTKCommandLineModulesFrontendQtGui+CTKCommandLineModulesBackendLocalProcess Qt5|UiTools+XmlPatterns
-)
->>>>>>> 2d856296
+endif()