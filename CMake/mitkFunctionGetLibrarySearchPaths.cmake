--- conflicted
+++ resolved
@@ -86,12 +86,6 @@
     if(SOFA_DIR)
       list(APPEND _dir_candidates "${SOFA_DIR}/bin")
     endif()
-<<<<<<< HEAD
-    if(REDLAND_INSTALL_DIR)
-      list(APPEND _dir_candidates "${REDLAND_INSTALL_DIR}/bin")
-    endif()
-=======
->>>>>>> 45b670bf
     list(APPEND _dir_candidates "${ITK_DIR}/bin")
   else()
     if(SOFA_DIR)
