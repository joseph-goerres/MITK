--- conflicted
+++ resolved
@@ -3,13 +3,8 @@
 #-----------------------------------
 
 # MITK_VERSION
-<<<<<<< HEAD
-set(MITK_VERSION_MAJOR "2013")
-set(MITK_VERSION_MINOR "12")
-=======
 set(MITK_VERSION_MAJOR "2014")
 set(MITK_VERSION_MINOR "03")
->>>>>>> dfbf7644
 set(MITK_VERSION_PATCH "99")
 set(MITK_VERSION_STRING "${MITK_VERSION_MAJOR}.${MITK_VERSION_MINOR}.${MITK_VERSION_PATCH}")
 if(MITK_VERSION_PATCH STREQUAL "99")
@@ -24,7 +19,6 @@
   set(MITK_WIN32_FORCE_STATIC "STATIC" CACHE INTERNAL "Use this variable to always build static libraries on non-unix platforms")
 endif()
 
-<<<<<<< HEAD
 if(MITK_BUILD_ALL_PLUGINS)
   set(MITK_BUILD_ALL_PLUGINS_OPTION "FORCE_BUILD_ALL")
 endif()
@@ -41,97 +35,6 @@
   elseif(DESIRED_QT_VERSION MATCHES 5)
     find_package(Qt5Core ${MITK_QT5_MINIMUM_VERSION} REQUIRED) # at least Core required
   endif()
-=======
-# build the MITK_INCLUDE_DIRS variable
-set(MITK_INCLUDE_DIRS
-    ${ITK_INCLUDE_DIRS}
-    ${VTK_INCLUDE_DIRS}
-    ${PROJECT_BINARY_DIR} # contains mitkConfig.h and similar files
-    ${MODULES_CONF_DIRS} # contains module *Exports.h files
-   )
-set(CORE_DIRECTORIES Common DataManagement Algorithms IO Rendering Interactions Controllers Service)
-foreach(d ${CORE_DIRECTORIES})
-  list(APPEND MITK_INCLUDE_DIRS ${CMAKE_CURRENT_SOURCE_DIR}/Core/Code/${d})
-endforeach()
-#list(APPEND MITK_INCLUDE_DIRS
-     #${ITK_INCLUDE_DIRS}
-     #${VTK_INCLUDE_DIRS}
-#    )
-
-foreach(d Utilities Utilities/ipPic Utilities/pic2vtk Utilities/tinyxml Utilities/mbilog)
-  list(APPEND MITK_INCLUDE_DIRS ${CMAKE_CURRENT_SOURCE_DIR}/${d})
-endforeach()
-list(APPEND MITK_INCLUDE_DIRS ${CMAKE_CURRENT_BINARY_DIR}/Utilities/mbilog)
-
-if(WIN32)
-  list(APPEND MITK_INCLUDE_DIRS ${CMAKE_CURRENT_SOURCE_DIR}/Utilities/ipPic/win32)
-endif()
-
-# additional include dirs variables
-set(ANN_INCLUDE_DIR ${CMAKE_CURRENT_SOURCE_DIR}/Utilities/ann/include)
-set(IPSEGMENTATION_INCLUDE_DIR ${CMAKE_CURRENT_SOURCE_DIR}/Utilities/ipSegmentation)
-
-# variables containing librariy names
-set(MITK_CORE_LIBRARIES Mitk)
-set(VTK_FOR_MITK_LIBRARIES
-    vtkGraphics
-    vtkCommon
-    vtkFiltering
-    vtkftgl
-    vtkGraphics
-    vtkHybrid
-    vtkImaging
-    vtkIO
-    vtkParallel
-    vtkRendering
-    vtkVolumeRendering
-    vtkWidgets
-    ${VTK_JPEG_LIBRARIES}
-    ${VTK_PNG_LIBRARIES}
-    ${VTK_ZLIB_LIBRARIES}
-    ${VTK_EXPAT_LIBRARIES}
-    ${VTK_FREETYPE_LIBRARIES}
-   )
-# TODO: maybe solve this with lib depends mechanism of CMake
-set(UTIL_FOR_MITK_LIBRARIES mitkIpPic mitkIpFunc mbilog)
-set(LIBRARIES_FOR_MITK_CORE
-    ${UTIL_FOR_MITK_LIBRARIES}
-    ${VTK_FOR_MITK_LIBRARIES}
-    ${ITK_LIBRARIES}
-   )
-set(MITK_LIBRARIES
-    ${MITK_CORE_LIBRARIES}
-    ${LIBRARIES_FOR_MITK_CORE}
-    pic2vtk
-    ipSegmentation
-    ann
-   )
-
-# variables used in CMake macros which are called from external projects
-set(MITK_VTK_LIBRARY_DIRS ${VTK_LIBRARY_DIRS})
-set(MITK_ITK_LIBRARY_DIRS ${ITK_LIBRARY_DIRS})
-
-# variables containing link directories
-set(MITK_LIBRARY_DIRS ${CMAKE_LIBRARY_OUTPUT_DIRECTORY})
-set(MITK_LINK_DIRECTORIES
-    ${CMAKE_LIBRARY_OUTPUT_DIRECTORY}
-    ${ITK_LIBRARY_DIRS}
-    ${VTK_LIBRARY_DIRS}
-    ${GDCM_LIBRARY_DIRS})
-
-# Qt support
-if(MITK_USE_QT)
-  find_package(Qt4 REQUIRED)
-
-  set(QMITK_INCLUDE_DIRS
-      ${MITK_INCLUDE_DIRS}
-      ${CMAKE_CURRENT_SOURCE_DIR}/Modules/Qmitk
-      ${PROJECT_BINARY_DIR}/Modules/Qmitk
-     )
-
-  set(QMITK_LIBRARIES Qmitk ${MITK_LIBRARIES})
-  set(QMITK_LINK_DIRECTORIES ${MITK_LINK_DIRECTORIES})
->>>>>>> dfbf7644
 endif()
 
 
