--- conflicted
+++ resolved
@@ -13,11 +13,7 @@
 
 if(BUILD_TESTING)
 
-<<<<<<< HEAD
-  set(revision_tag 16f27d87) # first 8 characters of hash-tag
-=======
   set(revision_tag 2fce9992) # first 8 characters of hash-tag
->>>>>>> ed90530f
 #                  ^^^^^^^^  these are just to check correct length of hash part
 
   ExternalProject_Add(${proj}
