#-----------------------------------------------------------------------------
# MITK Data
#-----------------------------------------------------------------------------

# Sanity checks
if(DEFINED MITK_DATA_DIR AND NOT EXISTS ${MITK_DATA_DIR})
  message(FATAL_ERROR "MITK_DATA_DIR variable is defined but corresponds to non-existing directory")
endif()

set(proj MITK-Data)
set(proj_DEPENDENCIES)
set(MITK-Data_DEPENDS ${proj})

if(BUILD_TESTING)

<<<<<<< HEAD
  set(revision_tag 0ae54d86)
=======
  set(revision_tag 14f20c59)
>>>>>>> 8699fa76
#                  ^^^^^^^^  these are just to check correct length of hash part

  ExternalProject_Add(${proj}
    URL ${MITK_THIRDPARTY_DOWNLOAD_PREFIX_URL}/MITK-Data_${revision_tag}.tar.gz
    UPDATE_COMMAND ""
    CONFIGURE_COMMAND ""
    BUILD_COMMAND ""
    INSTALL_COMMAND ""
    DEPENDS ${proj_DEPENDENCIES}
  )

  set(MITK_DATA_DIR ${ep_source_dir}/${proj})

else()

  mitkMacroEmptyExternalProject(${proj} "${proj_DEPENDENCIES}")

endif(BUILD_TESTING)

<|MERGE_RESOLUTION|>--- conflicted
+++ resolved
@@ -12,12 +12,7 @@
 set(MITK-Data_DEPENDS ${proj})
 
 if(BUILD_TESTING)
-
-<<<<<<< HEAD
   set(revision_tag 0ae54d86)
-=======
-  set(revision_tag 14f20c59)
->>>>>>> 8699fa76
 #                  ^^^^^^^^  these are just to check correct length of hash part
 
   ExternalProject_Add(${proj}
