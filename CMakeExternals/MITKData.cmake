#-----------------------------------------------------------------------------
# MITK Data
#-----------------------------------------------------------------------------

# Sanity checks
if(DEFINED MITK_DATA_DIR AND NOT EXISTS ${MITK_DATA_DIR})
  message(FATAL_ERROR "MITK_DATA_DIR variable is defined but corresponds to non-existing directory")
endif()

set(proj MITK-Data)
set(proj_DEPENDENCIES)
set(MITK-Data_DEPENDS ${proj})

if(BUILD_TESTING)
<<<<<<< HEAD
  set(revision_tag f0932f45) # first 8 characters of hash-tag
=======
  set(revision_tag 19de5c04) # first 8 characters of hash-tag
>>>>>>> a0a9a965
#                  ^^^^^^^^  these are just to check correct length of hash part

  ExternalProject_Add(${proj}
    SOURCE_DIR ${proj}
    URL ${MITK_THIRDPARTY_DOWNLOAD_PREFIX_URL}/MITK-Data_${revision_tag}.tar.gz
    UPDATE_COMMAND ""
    CONFIGURE_COMMAND ""
    BUILD_COMMAND ""
    INSTALL_COMMAND ""
    DEPENDS ${proj_DEPENDENCIES}
  )

  set(MITK_DATA_DIR ${CMAKE_CURRENT_BINARY_DIR}/${proj})

else()

  mitkMacroEmptyExternalProject(${proj} "${proj_DEPENDENCIES}")

endif(BUILD_TESTING)

<|MERGE_RESOLUTION|>--- conflicted
+++ resolved
@@ -12,11 +12,7 @@
 set(MITK-Data_DEPENDS ${proj})
 
 if(BUILD_TESTING)
-<<<<<<< HEAD
-  set(revision_tag f0932f45) # first 8 characters of hash-tag
-=======
   set(revision_tag 19de5c04) # first 8 characters of hash-tag
->>>>>>> a0a9a965
 #                  ^^^^^^^^  these are just to check correct length of hash part
 
   ExternalProject_Add(${proj}
