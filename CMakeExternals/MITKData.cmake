--- conflicted
+++ resolved
@@ -13,12 +13,7 @@
 
 if(BUILD_TESTING)
 
-<<<<<<< HEAD
   set(revision_tag cc0840db)
-
-=======
-  set(revision_tag 108eface)
->>>>>>> 00a94d63
 
   ExternalProject_Add(${proj}
     URL ${MITK_THIRDPARTY_DOWNLOAD_PREFIX_URL}/MITK-Data_${revision_tag}.tar.gz
