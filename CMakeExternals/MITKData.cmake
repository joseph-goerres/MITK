--- conflicted
+++ resolved
@@ -13,19 +13,11 @@
 
 if(BUILD_TESTING)
 
-<<<<<<< HEAD
-  SET(revision_tag 9cb5f967)
-  #IF(${proj}_REVISION_TAG)
-  #  SET(revision_tag ${${proj}_REVISION_TAG})
-  #ENDIF()
-  
-=======
-  set(revision_tag 9cb5f967fde0dece1835e51bf173510bea58da18)
-  if(${proj}_REVISION_TAG)
-    set(revision_tag ${${proj}_REVISION_TAG})
-  endif()
+  set(revision_tag 9cb5f967)
+  #if(${proj}_REVISION_TAG)
+  #  set(revision_tag ${${proj}_REVISION_TAG})
+  #endif()
 
->>>>>>> eac18172
   ExternalProject_Add(${proj}
     URL ${MITK_THIRDPARTY_DOWNLOAD_PREFIX_URL}/MITK-Data_${revision_tag}.tar.gz
     URL_MD5 f0e1128618c59f7f69f9c79c9673b51b 
