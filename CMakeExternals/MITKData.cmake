#-----------------------------------------------------------------------------
# MITK Data
#-----------------------------------------------------------------------------

# Sanity checks
if(DEFINED MITK_DATA_DIR AND NOT EXISTS ${MITK_DATA_DIR})
  message(FATAL_ERROR "MITK_DATA_DIR variable is defined but corresponds to non-existing directory")
endif()

set(proj MITK-Data)
set(proj_DEPENDENCIES)
set(MITK-Data_DEPENDS ${proj})

if(BUILD_TESTING)
<<<<<<< HEAD
  set(revision_tag b89a01b5)
#                 ^^^^^^^^  these are just to check correct length of hash part
=======

  set(revision_tag 0872af7b)
#                  ^^^^^^^^  these are just to check correct length of hash part
>>>>>>> efca3dea

  ExternalProject_Add(${proj}
    URL ${MITK_THIRDPARTY_DOWNLOAD_PREFIX_URL}/MITK-Data_${revision_tag}.tar.gz
    UPDATE_COMMAND ""
    CONFIGURE_COMMAND ""
    BUILD_COMMAND ""
    INSTALL_COMMAND ""
    DEPENDS ${proj_DEPENDENCIES}
  )

  set(MITK_DATA_DIR ${ep_source_dir}/${proj})

else()

  mitkMacroEmptyExternalProject(${proj} "${proj_DEPENDENCIES}")

endif(BUILD_TESTING)

<|MERGE_RESOLUTION|>--- conflicted
+++ resolved
@@ -12,14 +12,9 @@
 set(MITK-Data_DEPENDS ${proj})
 
 if(BUILD_TESTING)
-<<<<<<< HEAD
-  set(revision_tag b89a01b5)
-#                 ^^^^^^^^  these are just to check correct length of hash part
-=======
 
   set(revision_tag 0872af7b)
 #                  ^^^^^^^^  these are just to check correct length of hash part
->>>>>>> efca3dea
 
   ExternalProject_Add(${proj}
     URL ${MITK_THIRDPARTY_DOWNLOAD_PREFIX_URL}/MITK-Data_${revision_tag}.tar.gz
