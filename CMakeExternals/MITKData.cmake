--- conflicted
+++ resolved
@@ -12,12 +12,8 @@
 set(MITK-Data_DEPENDS ${proj})
 
 if(BUILD_TESTING)
-<<<<<<< HEAD
 
-  set(revision_tag de6afaad)
-=======
   set(revision_tag acedec01)
->>>>>>> 9dcfaa22
 #                  ^^^^^^^^  these are just to check correct length of hash part
 
   ExternalProject_Add(${proj}
