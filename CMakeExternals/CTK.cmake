#-----------------------------------------------------------------------------
# CTK
#-----------------------------------------------------------------------------

if(MITK_USE_CTK)

  # Sanity checks
  if(DEFINED CTK_DIR AND NOT EXISTS ${CTK_DIR})
    message(FATAL_ERROR "CTK_DIR variable is defined but corresponds to non-existing directory")
  endif()

  set(proj CTK)
  set(proj_DEPENDENCIES )
  set(CTK_DEPENDS ${proj})

  if(NOT DEFINED CTK_DIR)

    set(revision_tag abca3189)
    #IF(${proj}_REVISION_TAG)
    #  SET(revision_tag ${${proj}_REVISION_TAG})
    #ENDIF()

    set(ctk_optional_cache_args )
    if(MITK_USE_Python)
      if(NOT MITK_USE_SYSTEM_PYTHON)
        list(APPEND proj_DEPENDENCIES Python)
      endif()
      list(APPEND ctk_optional_cache_args
           -DCTK_LIB_Scripting/Python/Widgets:BOOL=ON
           -DCTK_ENABLE_Python_Wrapping:BOOL=ON
           -DCTK_APP_ctkSimplePythonShell:BOOL=ON
           -DPYTHON_EXECUTABLE:FILEPATH=${PYTHON_EXECUTABLE}
           -DPYTHON_INCLUDE_DIR:PATH=${PYTHON_INCLUDE_DIR}
           -DPYTHON_INCLUDE_DIR2:PATH=${PYTHON_INCLUDE_DIR2}
           -DPYTHON_LIBRARY:FILEPATH=${PYTHON_LIBRARY}
      )
    else()
      list(APPEND ctk_optional_cache_args
           -DCTK_LIB_Scripting/Python/Widgets:BOOL=OFF
           -DCTK_ENABLE_Python_Wrapping:BOOL=OFF
           -DCTK_APP_ctkSimplePythonShell:BOOL=OFF
      )
    endif()

    if(MITK_USE_DCMTK)
      list(APPEND ctk_optional_cache_args
           -DDCMTK_DIR:PATH=${DCMTK_DIR}
           -DDCMTK_CMAKE_DEBUG_POSTFIX:STRING=d
          )
      list(APPEND proj_DEPENDENCIES DCMTK)
    else()
      list(APPEND ctk_optional_cache_args
           -DDCMTK_URL:STRING=${MITK_THIRDPARTY_DOWNLOAD_PREFIX_URL}/CTK_DCMTK_085525e6.tar.gz
          )
    endif()

    if(CTEST_USE_LAUNCHERS)
      list(APPEND ctk_optional_cache_args
        "-DCMAKE_PROJECT_${proj}_INCLUDE:FILEPATH=${CMAKE_ROOT}/Modules/CTestUseLaunchers.cmake"
      )
    endif()

    set (ctk_qt_args -DCTK_QT_VERSION:STRING=${DESIRED_QT_VERSION})

    if (DESIRED_QT_VERSION MATCHES "4")
      list(APPEND ctk_qt_args -DQT_QMAKE_EXECUTABLE:FILEPATH=${QT_QMAKE_EXECUTABLE})
    endif()

    FOREACH(type RUNTIME ARCHIVE LIBRARY)
      IF(DEFINED CTK_PLUGIN_${type}_OUTPUT_DIRECTORY)
        LIST(APPEND mitk_optional_cache_args -DCTK_PLUGIN_${type}_OUTPUT_DIRECTORY:PATH=${CTK_PLUGIN_${type}_OUTPUT_DIRECTORY})
      ENDIF()
    ENDFOREACH()

    ExternalProject_Add(${proj}
      LIST_SEPARATOR ${sep}
<<<<<<< HEAD
      URL ${MITK_THIRDPARTY_DOWNLOAD_PREFIX_URL}/CTK_${revision_tag}.tar.gz
      URL_MD5 3a3470976debc29e9c9d5aaae12eae1c
=======
      #URL ${MITK_THIRDPARTY_DOWNLOAD_PREFIX_URL}/CTK_${revision_tag}.tar.gz
      #URL_MD5 2f1255494de6ae19aae3d4dc5f2ea6de
      GIT_REPOSITORY https://github.com/commontk/CTK.git
      GIT_TAG origin/master
>>>>>>> 4be8adcd
      UPDATE_COMMAND ""
      INSTALL_COMMAND ""
      CMAKE_GENERATOR ${gen}
      CMAKE_ARGS
        ${ep_common_args}
        ${ctk_optional_cache_args}
        ${ctk_qt_args}
        # The CTK PluginFramework cannot cope with
        # a non-empty CMAKE_DEBUG_POSTFIX for the plugin
        # libraries yet.
        -DCMAKE_DEBUG_POSTFIX:STRING=
        -DGit_EXECUTABLE:FILEPATH=${GIT_EXECUTABLE}
        -DGIT_EXECUTABLE:FILEPATH=${GIT_EXECUTABLE}
        -DCTK_LIB_CommandLineModules/Backend/LocalProcess:BOOL=ON
        -DCTK_LIB_CommandLineModules/Frontend/QtGui:BOOL=ON
        -DCTK_LIB_PluginFramework:BOOL=ON
        -DCTK_LIB_DICOM/Widgets:BOOL=ON
        -DCTK_LIB_XNAT/Core:BOOL=ON
        -DCTK_PLUGIN_org.commontk.eventadmin:BOOL=ON
        -DCTK_PLUGIN_org.commontk.configadmin:BOOL=ON
        -DCTK_USE_GIT_PROTOCOL:BOOL=OFF
        -DDCMTK_URL:STRING=${MITK_THIRDPARTY_DOWNLOAD_PREFIX_URL}/CTK_DCMTK_085525e6.tar.gz
        -DqRestAPI_URL:STRING=${MITK_THIRDPARTY_DOWNLOAD_PREFIX_URL}/qRestAPI_5f3a03b1.tar.gz
      CMAKE_CACHE_ARGS
        ${ep_common_cache_args}
      CMAKE_CACHE_DEFAULT_ARGS
        ${ep_common_cache_default_args}
      DEPENDS ${proj_DEPENDENCIES}
     )

    ExternalProject_Get_Property(${proj} binary_dir)
    set(CTK_DIR ${binary_dir})
    #set(CTK_DIR ${ep_prefix})
    #mitkFunctionInstallExternalCMakeProject(${proj})

  else()

    mitkMacroEmptyExternalProject(${proj} "${proj_DEPENDENCIES}")

  endif()

endif()<|MERGE_RESOLUTION|>--- conflicted
+++ resolved
@@ -74,15 +74,10 @@
 
     ExternalProject_Add(${proj}
       LIST_SEPARATOR ${sep}
-<<<<<<< HEAD
-      URL ${MITK_THIRDPARTY_DOWNLOAD_PREFIX_URL}/CTK_${revision_tag}.tar.gz
-      URL_MD5 3a3470976debc29e9c9d5aaae12eae1c
-=======
       #URL ${MITK_THIRDPARTY_DOWNLOAD_PREFIX_URL}/CTK_${revision_tag}.tar.gz
-      #URL_MD5 2f1255494de6ae19aae3d4dc5f2ea6de
+      #URL_MD5 3a3470976debc29e9c9d5aaae12eae1c
       GIT_REPOSITORY https://github.com/commontk/CTK.git
       GIT_TAG origin/master
->>>>>>> 4be8adcd
       UPDATE_COMMAND ""
       INSTALL_COMMAND ""
       CMAKE_GENERATOR ${gen}
