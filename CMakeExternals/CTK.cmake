#-----------------------------------------------------------------------------
# CTK
#-----------------------------------------------------------------------------

IF(MITK_USE_CTK)

  # Sanity checks
  IF(DEFINED CTK_DIR AND NOT EXISTS ${CTK_DIR})
    MESSAGE(FATAL_ERROR "CTK_DIR variable is defined but corresponds to non-existing directory")
  ENDIF()

  SET(proj CTK)
  SET(proj_DEPENDENCIES )
  SET(CTK_DEPENDS ${proj})

  IF(NOT DEFINED CTK_DIR)
    
<<<<<<< HEAD
    SET(revision_tag 6af583b8)
=======
    SET(revision_tag 107ffad7)
>>>>>>> 33f69192
    IF(${proj}_REVISION_TAG)
      SET(revision_tag ${${proj}_REVISION_TAG})
    ENDIF()
    
    SET(ctk_optional_cache_args )
    FOREACH(type RUNTIME ARCHIVE LIBRARY)
      IF(DEFINED CTK_PLUGIN_${type}_OUTPUT_DIRECTORY)
        LIST(APPEND mitk_optional_cache_args -DCTK_PLUGIN_${type}_OUTPUT_DIRECTORY:PATH=${CTK_PLUGIN_${type}_OUTPUT_DIRECTORY})
      ENDIF()
    ENDFOREACH()
  
    ExternalProject_Add(${proj}
      GIT_REPOSITORY git://github.com/commontk/CTK.git
      GIT_TAG ${revision_tag}
      BINARY_DIR ${proj}-build
      UPDATE_COMMAND ""
      INSTALL_COMMAND ""
      CMAKE_GENERATOR ${gen}
      CMAKE_ARGS
        ${ep_common_args}
        ${ctk_optional_cache_args}
        -DDESIRED_QT_VERSION:STRING=4
        -DQT_QMAKE_EXECUTABLE:FILEPATH=${QT_QMAKE_EXECUTABLE}
        -DCTK_LIB_DICOM/Widgets:BOOL=ON
      DEPENDS ${proj_DEPENDENCIES}
     )
  SET(CTK_DIR ${CMAKE_CURRENT_BINARY_DIR}/${proj}-build)
  
  ELSE()

    mitkMacroEmptyExternalProject(${proj} "${proj_DEPENDENCIES}")
    
  ENDIF()
  
ENDIF()<|MERGE_RESOLUTION|>--- conflicted
+++ resolved
@@ -15,11 +15,7 @@
 
   IF(NOT DEFINED CTK_DIR)
     
-<<<<<<< HEAD
-    SET(revision_tag 6af583b8)
-=======
     SET(revision_tag 107ffad7)
->>>>>>> 33f69192
     IF(${proj}_REVISION_TAG)
       SET(revision_tag ${${proj}_REVISION_TAG})
     ENDIF()
