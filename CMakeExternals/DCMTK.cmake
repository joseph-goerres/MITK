#-----------------------------------------------------------------------------
# DCMTK
#-----------------------------------------------------------------------------

IF(MITK_USE_DCMTK)

  # Sanity checks
  IF(DEFINED DCMTK_DIR AND NOT EXISTS ${DCMTK_DIR})
    MESSAGE(FATAL_ERROR "DCMTK_DIR variable is defined but corresponds to non-existing directory")
  ENDIF()
  
  SET(proj DCMTK)
  SET(proj_DEPENDENCIES )
  SET(DCMTK_DEPENDS ${proj})

  IF(NOT DEFINED DCMTK_DIR)
    IF(UNIX)
      SET(DCMTK_CXX_FLAGS "-fPIC")
      SET(DCMTK_C_FLAGS "-fPIC")
    ENDIF(UNIX)
    IF(DCMTK_DICOM_ROOT_ID)
      SET(DCMTK_CXX_FLAGS "${DCMTK_CXX_FLAGS} -DSITE_UID_ROOT=\\\"${DCMTK_DICOM_ROOT_ID}\\\"")
      SET(DCMTK_C_FLAGS "${DCMTK_CXX_FLAGS} -DSITE_UID_ROOT=\\\"${DCMTK_DICOM_ROOT_ID}\\\"")
    ENDIF()
    ExternalProject_Add(${proj}
<<<<<<< HEAD
      URL http://mitk.org/download/thirdparty/dcmtk-3.6.0.tar.gz
      SOURCE_DIR ${proj}-src
      BINARY_DIR ${proj}-build
=======
      URL ${MITK_THIRDPARTY_DOWNLOAD_PREFIX_URL}/dcmtk-3.6.0.tar.gz
      URL_MD5 19409e039e29a330893caea98715390e
>>>>>>> 759b1d50
      INSTALL_DIR ${proj}-install
      PATCH_COMMAND ${CMAKE_COMMAND} -DTEMPLATE_FILE:FILEPATH=${MITK_SOURCE_DIR}/CMakeExternals/EmptyFileForPatching.dummy -P ${MITK_SOURCE_DIR}/CMakeExternals/PatchDCMTK-3.6.cmake 
      CMAKE_GENERATOR ${gen}
      CMAKE_ARGS
         ${ep_common_args}
         -DDCMTK_OVERWRITE_WIN32_COMPILER_FLAGS:BOOL=OFF
         -DBUILD_SHARED_LIBS:BOOL=OFF
         "-DCMAKE_CXX_FLAGS:STRING=${ep_common_CXX_FLAGS} ${DCMTK_CXX_FLAGS}"
         "-DCMAKE_C_FLAGS:STRING=${ep_common_C_FLAGS} ${DCMTK_C_FLAGS}"
         -DCMAKE_INSTALL_PREFIX:PATH=${CMAKE_CURRENT_BINARY_DIR}/${proj}-install
         -DDCMTK_WITH_ZLIB:BOOL=OFF # see bug #9894
         -DDCMTK_WITH_OPENSSL:BOOL=OFF # see bug #9894
         -DDCMTK_WITH_PNG:BOOL=OFF # see bug #9894
         -DDCMTK_WITH_TIFF:BOOL=OFF  # see bug #9894
         -DDCMTK_WITH_XML:BOOL=OFF  # see bug #9894
         -DDCMTK_FORCE_FPIC_ON_UNIX:BOOL=ON
      DEPENDS ${proj_DEPENDENCIES}
      )
    SET(DCMTK_DIR ${CMAKE_CURRENT_BINARY_DIR}/${proj}-install)
    
  ELSE()
  
    mitkMacroEmptyExternalProject(${proj} "${proj_DEPENDENCIES}")
  
  ENDIF()
ENDIF()     <|MERGE_RESOLUTION|>--- conflicted
+++ resolved
@@ -23,14 +23,10 @@
       SET(DCMTK_C_FLAGS "${DCMTK_CXX_FLAGS} -DSITE_UID_ROOT=\\\"${DCMTK_DICOM_ROOT_ID}\\\"")
     ENDIF()
     ExternalProject_Add(${proj}
-<<<<<<< HEAD
-      URL http://mitk.org/download/thirdparty/dcmtk-3.6.0.tar.gz
+      URL ${MITK_THIRDPARTY_DOWNLOAD_PREFIX_URL}/dcmtk-3.6.0.tar.gz
+      URL_MD5 19409e039e29a330893caea98715390e
       SOURCE_DIR ${proj}-src
       BINARY_DIR ${proj}-build
-=======
-      URL ${MITK_THIRDPARTY_DOWNLOAD_PREFIX_URL}/dcmtk-3.6.0.tar.gz
-      URL_MD5 19409e039e29a330893caea98715390e
->>>>>>> 759b1d50
       INSTALL_DIR ${proj}-install
       PATCH_COMMAND ${CMAKE_COMMAND} -DTEMPLATE_FILE:FILEPATH=${MITK_SOURCE_DIR}/CMakeExternals/EmptyFileForPatching.dummy -P ${MITK_SOURCE_DIR}/CMakeExternals/PatchDCMTK-3.6.cmake 
       CMAKE_GENERATOR ${gen}
