--- conflicted
+++ resolved
@@ -94,12 +94,11 @@
     DEPENDS MitkCore MitkCLUtilities
     CPP_FILES CLVoxelFeatures.cpp mitkCommandLineParser.cpp
   )
-<<<<<<< HEAD
   # This mini app does not depend on mitkDiffusionImaging at all
   mitk_create_executable(CLVoxelClassification
     DEPENDS MitkCore MitkCLCore MitkDataCollection MitkCLImportanceWeighting MitkCLVigraRandomForest
     CPP_FILES CLVoxelClassification.cpp
-=======
+  )
   mitk_create_executable(CLMRNormalization
     DEPENDS MitkCore MitkCLUtilities
     CPP_FILES CLMRNormalization.cpp mitkCommandLineParser.cpp
@@ -111,7 +110,6 @@
   mitk_create_executable(CLImageConverter
     DEPENDS MitkCore
     CPP_FILES CLImageConverter.cpp mitkCommandLineParser.cpp
->>>>>>> b57477f9
   )
 
         # On Linux, create a shell script to start a relocatable application
