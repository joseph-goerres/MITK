--- conflicted
+++ resolved
@@ -44,20 +44,9 @@
     org.mitk.gui.qt.toftutorial
     org.mitk.gui.qt.imagenavigator
     org.mitk.gui.qt.moviemaker
-<<<<<<< HEAD
-    org.mitk.gui.qt.imagestatistics
-=======
-    org.mitk.gui.qt.deformableregistration
-    org.mitk.gui.qt.rigidregistration
->>>>>>> afbd212c
     org.mitk.gui.qt.materialeditor
     org.mitk.gui.qt.ugvisualization
-<<<<<<< HEAD
-    org.mitk.gui.qt.measurement
-=======
     org.mitk.gui.qt.measurementtoolbox
-    org.mitk.gui.qt.simplemeasurement
->>>>>>> afbd212c
     org.mitk.gui.qt.imagecropper
     org.mitk.gui.qt.volumevisualization
     org.mitk.gui.qt.pointsetinteraction
