--- conflicted
+++ resolved
@@ -26,7 +26,6 @@
     org.mitk.gui.qt.datamanager
     org.mitk.gui.qt.regiongrowing
     org.mitk.planarfigure
-<<<<<<< HEAD
     org.mitk.gui.qt.igtnavigationtoolmanager
     org.mitk.gui.qt.igttrackingtoolbox
     org.mitk.gui.qt.igttoolpairnavigation
@@ -34,10 +33,8 @@
     org.mitk.gui.qt.colourimageprocessing
     org.mitk.gui.qt.navigationdataplayer
     org.mitk.gui.qt.tofutil
-=======
     org.mitk.gui.qt.imagenavigator
     org.mitk.gui.qt.moviemaker
->>>>>>> 1b1969be
   )
 
   MACRO_COLLECT_PLUGINS(OUTPUT_DIR ${CMAKE_RUNTIME_OUTPUT_DIRECTORY}/ExtBundles
