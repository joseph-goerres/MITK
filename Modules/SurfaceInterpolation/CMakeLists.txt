--- conflicted
+++ resolved
@@ -1,11 +1,6 @@
 MITK_CREATE_MODULE(
-<<<<<<< HEAD
-  DEPENDS MitkAlgorithmsExt
+  DEPENDS MitkImageExtraction MitkImageStatistics
   PACKAGE_DEPENDS PUBLIC Eigen
-=======
-  DEPENDS MitkImageExtraction MitkImageStatistics
-  PACKAGE_DEPENDS Eigen
->>>>>>> 2ea77188
   WARNINGS_AS_ERRORS
 )
 
