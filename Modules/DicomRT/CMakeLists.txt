<<<<<<< HEAD
if(NOT DEFINED DCMTK_dcmrt_LIBRARY OR DCMTK_dcmrt_LIBRARY)
  mitk_create_module(
    DEPENDS MitkSegmentation MitkSceneSerializationBase
    PACKAGE_DEPENDS PUBLIC DCMTK
  )
  add_subdirectory(test)
else()
  message("MITK DicomRT Support disabled because the DCMTK dcmrt library not found")
endif()
=======
# CREATE MODULE HERE
IF (NOT DEFINED DCMTK_dcmrt_LIBRARY OR DCMTK_dcmrt_LIBRARY)
MITK_CREATE_MODULE(
  INCLUDE_DIRS DataStructures Rendering
  DEPENDS MitkSegmentation MitkSceneSerializationBase
  PACKAGE_DEPENDS DCMTK Qt4|QtCore
)
ADD_SUBDIRECTORY(Testing)
ELSE()
MESSAGE("MITK DicomRT Support disabled because the DCMTK dcmrt library not found")
ENDIF()
>>>>>>> 412ec018
<|MERGE_RESOLUTION|>--- conflicted
+++ resolved
@@ -1,23 +1,10 @@
-<<<<<<< HEAD
 if(NOT DEFINED DCMTK_dcmrt_LIBRARY OR DCMTK_dcmrt_LIBRARY)
   mitk_create_module(
-    DEPENDS MitkSegmentation MitkSceneSerializationBase
-    PACKAGE_DEPENDS PUBLIC DCMTK
+    INCLUDE_DIRS DataStructures Rendering
+    DEPENDS MitkSegmentation MitkSceneSerializationBase MitkLegacyIO
+    PACKAGE_DEPENDS PUBLIC Qt5|Core        DCMTK
   )
   add_subdirectory(test)
 else()
   message("MITK DicomRT Support disabled because the DCMTK dcmrt library not found")
-endif()
-=======
-# CREATE MODULE HERE
-IF (NOT DEFINED DCMTK_dcmrt_LIBRARY OR DCMTK_dcmrt_LIBRARY)
-MITK_CREATE_MODULE(
-  INCLUDE_DIRS DataStructures Rendering
-  DEPENDS MitkSegmentation MitkSceneSerializationBase
-  PACKAGE_DEPENDS DCMTK Qt4|QtCore
-)
-ADD_SUBDIRECTORY(Testing)
-ELSE()
-MESSAGE("MITK DicomRT Support disabled because the DCMTK dcmrt library not found")
-ENDIF()
->>>>>>> 412ec018
+endif()