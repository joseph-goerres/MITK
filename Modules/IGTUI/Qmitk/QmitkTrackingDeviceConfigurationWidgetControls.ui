<?xml version="1.0" encoding="UTF-8"?>
<ui version="4.0">
<<<<<<< HEAD
  <class>QmitkTrackingDeviceConfigurationWidgetControls</class>
  <widget class="QWidget" name="QmitkTrackingDeviceConfigurationWidgetControls">
    <property name="geometry">
      <rect>
        <x>0</x>
        <y>0</y>
        <width>358</width>
        <height>784</height>
      </rect>
    </property>
    <property name="windowTitle">
      <string>Form</string>
    </property>
    <layout class="QVBoxLayout" name="verticalLayout_13">
      <item>
        <widget class="QStackedWidget" name="mainWidget">
          <property name="currentIndex">
=======
 <class>QmitkTrackingDeviceConfigurationWidgetControls</class>
 <widget class="QWidget" name="QmitkTrackingDeviceConfigurationWidgetControls">
  <property name="geometry">
   <rect>
    <x>0</x>
    <y>0</y>
    <width>344</width>
    <height>339</height>
   </rect>
  </property>
  <property name="windowTitle">
   <string>Form</string>
  </property>
  <layout class="QVBoxLayout" name="verticalLayout_13">
   <item>
    <widget class="QStackedWidget" name="mainWidget">
     <property name="lineWidth">
      <number>0</number>
     </property>
     <property name="currentIndex">
      <number>0</number>
     </property>
     <widget class="QWidget" name="page">
      <layout class="QVBoxLayout" name="verticalLayout_12">
       <item>
        <layout class="QVBoxLayout" name="mainLayout">
         <item>
          <layout class="QHBoxLayout" name="horizontalLayout_2">
           <item>
            <widget class="QLabel" name="widget_title_label">
             <property name="text">
              <string>&lt;!DOCTYPE HTML PUBLIC &quot;-//W3C//DTD HTML 4.0//EN&quot; &quot;http://www.w3.org/TR/REC-html40/strict.dtd&quot;&gt;
&lt;html&gt;&lt;head&gt;&lt;meta name=&quot;qrichtext&quot; content=&quot;1&quot; /&gt;&lt;style type=&quot;text/css&quot;&gt;
p, li { white-space: pre-wrap; }
&lt;/style&gt;&lt;/head&gt;&lt;body style=&quot; font-family:'MS Shell Dlg 2'; font-size:8.25pt; font-weight:400; font-style:normal;&quot;&gt;
&lt;p style=&quot; margin-top:0px; margin-bottom:0px; margin-left:0px; margin-right:0px; -qt-block-indent:0; text-indent:0px;&quot;&gt;&lt;span style=&quot; font-size:14pt; font-weight:600;&quot;&gt;Tracking Device Configuration&lt;/span&gt;&lt;/p&gt;&lt;/body&gt;&lt;/html&gt;</string>
             </property>
            </widget>
           </item>
          </layout>
         </item>
         <item>
          <layout class="QHBoxLayout" name="horizontalLayout">
           <item>
            <spacer name="horizontalSpacer">
             <property name="orientation">
              <enum>Qt::Horizontal</enum>
             </property>
             <property name="sizeHint" stdset="0">
              <size>
               <width>128</width>
               <height>20</height>
              </size>
             </property>
            </spacer>
           </item>
           <item>
            <widget class="QLabel" name="choose_tracking_device_label">
             <property name="text">
              <string>Choose tracking device:</string>
             </property>
            </widget>
           </item>
           <item>
            <widget class="QComboBox" name="m_trackingDeviceChooser">
             <property name="sizePolicy">
              <sizepolicy hsizetype="Minimum" vsizetype="Fixed">
               <horstretch>0</horstretch>
               <verstretch>0</verstretch>
              </sizepolicy>
             </property>
             <item>
              <property name="text">
               <string>Polaris </string>
              </property>
             </item>
             <item>
              <property name="text">
               <string>Aurora</string>
              </property>
             </item>
             <item>
              <property name="text">
               <string>MicronTracker</string>
              </property>
             </item>
            </widget>
           </item>
          </layout>
         </item>
         <item>
          <widget class="Line" name="line">
           <property name="orientation">
            <enum>Qt::Horizontal</enum>
           </property>
          </widget>
         </item>
         <item>
          <widget class="QStackedWidget" name="m_TrackingSystemWidget">
           <property name="currentIndex">
>>>>>>> a07a856e
            <number>0</number>
          </property>
          <widget class="QWidget" name="page">
            <layout class="QVBoxLayout" name="verticalLayout_12">
              <item>
                <layout class="QVBoxLayout" name="mainLayout">
                  <item>
                    <layout class="QHBoxLayout" name="horizontalLayout_2">
                      <item>
                        <widget class="QLabel" name="widget_title_label">
                          <property name="text">
                            <string>
                              &lt;!DOCTYPE HTML PUBLIC &quot;-//W3C//DTD HTML 4.0//EN&quot; &quot;http://www.w3.org/TR/REC-html40/strict.dtd&quot;&gt;
                              &lt;html&gt;&lt;head&gt;&lt;meta name=&quot;qrichtext&quot; content=&quot;1&quot; /&gt;&lt;style type=&quot;text/css&quot;&gt;
                              p, li { white-space: pre-wrap; }
                              &lt;/style&gt;&lt;/head&gt;&lt;body style=&quot; font-family:'MS Shell Dlg 2'; font-size:8.25pt; font-weight:400; font-style:normal;&quot;&gt;
                              &lt;p style=&quot; margin-top:0px; margin-bottom:0px; margin-left:0px; margin-right:0px; -qt-block-indent:0; text-indent:0px;&quot;&gt;&lt;span style=&quot; font-size:14pt; font-weight:600;&quot;&gt;Tracking Device Configuration&lt;/span&gt;&lt;/p&gt;&lt;/body&gt;&lt;/html&gt;
                            </string>
                          </property>
                        </widget>
                      </item>
                    </layout>
                  </item>
                  <item>
                    <layout class="QHBoxLayout" name="horizontalLayout">
                      <item>
                        <spacer name="horizontalSpacer">
                          <property name="orientation">
                            <enum>Qt::Horizontal</enum>
                          </property>
                          <property name="sizeHint" stdset="0">
                            <size>
                              <width>128</width>
                              <height>20</height>
                            </size>
                          </property>
                        </spacer>
                      </item>
                      <item>
                        <widget class="QLabel" name="choose_tracking_device_label">
                          <property name="text">
                            <string>Choose tracking device:</string>
                          </property>
                        </widget>
                      </item>
                      <item>
                        <widget class="QComboBox" name="m_trackingDeviceChooser">
                          <property name="sizePolicy">
                            <sizepolicy hsizetype="Minimum" vsizetype="Fixed">
                              <horstretch>0</horstretch>
                              <verstretch>0</verstretch>
                            </sizepolicy>
                          </property>
                          <item>
                            <property name="text">
                              <string>Polaris </string>
                            </property>
                          </item>
                          <item>
                            <property name="text">
                              <string>Aurora</string>
                            </property>
                          </item>
                          <item>
                            <property name="text">
                              <string>MicronTracker</string>
                            </property>
                          </item>
                        </widget>
                      </item>
                    </layout>
                  </item>
                  <item>
                    <widget class="Line" name="line">
                      <property name="orientation">
                        <enum>Qt::Horizontal</enum>
                      </property>
                    </widget>
                  </item>
                  <item>
                    <widget class="QStackedWidget" name="m_TrackingSystemWidget">
                      <property name="currentIndex">
                        <number>0</number>
                      </property>
                      <widget class="QWidget" name="polaris_page">
                        <layout class="QHBoxLayout" name="horizontalLayout_15">
                          <item>
                            <layout class="QVBoxLayout" name="verticalLayout_3">
                              <item>
                                <layout class="QHBoxLayout" name="horizontalLayout_7">
                                  <item>
                                    <widget class="QLabel" name="polaris_label">
                                      <property name="text">
                                        <string>
                                          &lt;!DOCTYPE HTML PUBLIC &quot;-//W3C//DTD HTML 4.0//EN&quot; &quot;http://www.w3.org/TR/REC-html40/strict.dtd&quot;&gt;
                                          &lt;html&gt;&lt;head&gt;&lt;meta name=&quot;qrichtext&quot; content=&quot;1&quot; /&gt;&lt;style type=&quot;text/css&quot;&gt;
                                          p, li { white-space: pre-wrap; }
                                          &lt;/style&gt;&lt;/head&gt;&lt;body style=&quot; font-family:'MS Shell Dlg 2'; font-size:8.25pt; font-weight:400; font-style:normal;&quot;&gt;
                                          &lt;p style=&quot; margin-top:0px; margin-bottom:0px; margin-left:0px; margin-right:0px; -qt-block-indent:0; text-indent:0px;&quot;&gt;&lt;span style=&quot; font-size:12pt; text-decoration: underline;&quot;&gt;Polaris&lt;/span&gt;&lt;/p&gt;&lt;/body&gt;&lt;/html&gt;
                                        </string>
                                      </property>
                                    </widget>
                                  </item>
                                </layout>
                              </item>
                              <item>
                                <layout class="QHBoxLayout" name="horizontalLayout_9">
                                  <item>
                                    <widget class="QLabel" name="m_comPortLabelPolaris">
                                      <property name="text">
                                        <string>Com Port:</string>
                                      </property>
                                    </widget>
                                  </item>
                                  <item>
                                    <widget class="QSpinBox" name="m_portSpinBoxPolaris">
                                      <property name="suffix">
                                        <string/>
                                      </property>
                                      <property name="prefix">
                                        <string>COM </string>
                                      </property>
                                    </widget>
                                  </item>
                                  <item>
                                    <spacer name="horizontalSpacer_9">
                                      <property name="orientation">
                                        <enum>Qt::Horizontal</enum>
                                      </property>
                                      <property name="sizeHint" stdset="0">
                                        <size>
                                          <width>40</width>
                                          <height>20</height>
                                        </size>
                                      </property>
                                    </spacer>
                                  </item>
                                </layout>
                              </item>
                              <item>
                                <layout class="QHBoxLayout" name="horizontalLayout_3">
                                  <item>
                                    <widget class="QLabel" name="portTypeLabelPolaris">
                                      <property name="text">
                                        <string>Port Type:</string>
                                      </property>
                                    </widget>
                                  </item>
                                  <item>
                                    <widget class="QComboBox" name="portTypePolaris">
                                      <item>
                                        <property name="text">
                                          <string>/dev/ttyUSB</string>
                                        </property>
                                      </item>
                                      <item>
                                        <property name="text">
                                          <string>/dev/ttyS</string>
                                        </property>
                                      </item>
                                    </widget>
                                  </item>
                                  <item>
                                    <spacer name="horizontalSpacer_12">
                                      <property name="orientation">
                                        <enum>Qt::Horizontal</enum>
                                      </property>
                                      <property name="sizeHint" stdset="0">
                                        <size>
                                          <width>40</width>
                                          <height>20</height>
                                        </size>
                                      </property>
                                    </spacer>
                                  </item>
                                </layout>
                              </item>
                              <item>
                                <widget class="QGroupBox" name="m_polarisTrackingModeBox">
                                  <property name="minimumSize">
                                    <size>
                                      <width>0</width>
                                      <height>0</height>
                                    </size>
                                  </property>
                                  <property name="title">
                                    <string>Tracking Mode</string>
                                  </property>
                                  <layout class="QHBoxLayout" name="horizontalLayout_8">
                                    <item>
                                      <widget class="QRadioButton" name="m_radioPolaris5D">
                                        <property name="enabled">
                                          <bool>false</bool>
                                        </property>
                                        <property name="text">
                                          <string>5D </string>
                                        </property>
                                        <property name="checked">
                                          <bool>false</bool>
                                        </property>
                                      </widget>
                                    </item>
                                    <item>
                                      <widget class="QRadioButton" name="m_radioPolaris6D">
                                        <property name="text">
                                          <string>6D</string>
                                        </property>
                                        <property name="checked">
                                          <bool>true</bool>
                                        </property>
                                      </widget>
                                    </item>
                                    <item>
                                      <spacer name="horizontalSpacer_2">
                                        <property name="orientation">
                                          <enum>Qt::Horizontal</enum>
                                        </property>
                                        <property name="sizeHint" stdset="0">
                                          <size>
                                            <width>62</width>
                                            <height>20</height>
                                          </size>
                                        </property>
                                      </spacer>
                                    </item>
                                  </layout>
                                </widget>
                              </item>
                              <item>
                                <spacer name="verticalSpacer_2">
                                  <property name="orientation">
                                    <enum>Qt::Vertical</enum>
                                  </property>
                                  <property name="sizeType">
                                    <enum>QSizePolicy::Expanding</enum>
                                  </property>
                                  <property name="sizeHint" stdset="0">
                                    <size>
                                      <width>158</width>
                                      <height>17</height>
                                    </size>
                                  </property>
                                </spacer>
                              </item>
                            </layout>
                          </item>
                          <item>
                            <layout class="QVBoxLayout" name="verticalLayout">
                              <item>
                                <layout class="QHBoxLayout" name="horizontalLayout_10"/>
                              </item>
                              <item>
                                <widget class="QTextEdit" name="m_outputTextPolaris">
                                  <property name="minimumSize">
                                    <size>
                                      <width>120</width>
                                      <height>80</height>
                                    </size>
                                  </property>
                                  <property name="maximumSize">
                                    <size>
                                      <width>120</width>
                                      <height>80</height>
                                    </size>
                                  </property>
                                  <property name="baseSize">
                                    <size>
                                      <width>120</width>
                                      <height>0</height>
                                    </size>
                                  </property>
                                  <property name="html">
                                    <string>
                                      &lt;!DOCTYPE HTML PUBLIC &quot;-//W3C//DTD HTML 4.0//EN&quot; &quot;http://www.w3.org/TR/REC-html40/strict.dtd&quot;&gt;
                                      &lt;html&gt;&lt;head&gt;&lt;meta name=&quot;qrichtext&quot; content=&quot;1&quot; /&gt;&lt;style type=&quot;text/css&quot;&gt;
                                      p, li { white-space: pre-wrap; }
                                      &lt;/style&gt;&lt;/head&gt;&lt;body style=&quot; font-family:'MS Shell Dlg 2'; font-size:8.25pt; font-weight:400; font-style:normal;&quot; bgcolor=&quot;#000000&quot;&gt;
                                      &lt;p style=&quot; margin-top:0px; margin-bottom:0px; margin-left:0px; margin-right:0px; -qt-block-indent:0; text-indent:0px;&quot;&gt;&lt;span style=&quot; font-size:7pt; text-decoration: underline; color:#ffffff;&quot;&gt;output:&lt;/span&gt;&lt;/p&gt;
                                      &lt;p style=&quot; margin-top:0px; margin-bottom:0px; margin-left:0px; margin-right:0px; -qt-block-indent:0; text-indent:0px;&quot;&gt;&lt;span style=&quot; font-size:7pt; color:#ffffff;&quot;&gt;NDI Polaris selected&lt;/span&gt;&lt;/p&gt;&lt;/body&gt;&lt;/html&gt;
                                    </string>
                                  </property>
                                  <property name="textInteractionFlags">
                                    <set>Qt::NoTextInteraction</set>
                                  </property>
                                </widget>
                              </item>
                              <item>
                                <widget class="QPushButton" name="m_testConnectionPolaris">
                                  <property name="minimumSize">
                                    <size>
                                      <width>120</width>
                                      <height>0</height>
                                    </size>
                                  </property>
                                  <property name="maximumSize">
                                    <size>
                                      <width>120</width>
                                      <height>16777215</height>
                                    </size>
                                  </property>
                                  <property name="text">
                                    <string>Test Connection</string>
                                  </property>
                                </widget>
                              </item>
                            </layout>
                          </item>
                        </layout>
                      </widget>
                      <widget class="QWidget" name="aurora_page">
                        <layout class="QVBoxLayout" name="verticalLayout_8">
                          <item>
                            <layout class="QHBoxLayout" name="horizontalLayout_6">
                              <item>
                                <widget class="QLabel" name="aurora_label">
                                  <property name="text">
                                    <string>
                                      &lt;!DOCTYPE HTML PUBLIC &quot;-//W3C//DTD HTML 4.0//EN&quot; &quot;http://www.w3.org/TR/REC-html40/strict.dtd&quot;&gt;
                                      &lt;html&gt;&lt;head&gt;&lt;meta name=&quot;qrichtext&quot; content=&quot;1&quot; /&gt;&lt;style type=&quot;text/css&quot;&gt;
                                      p, li { white-space: pre-wrap; }
                                      &lt;/style&gt;&lt;/head&gt;&lt;body style=&quot; font-family:'MS Shell Dlg 2'; font-size:8.25pt; font-weight:400; font-style:normal;&quot;&gt;
                                      &lt;p style=&quot; margin-top:0px; margin-bottom:0px; margin-left:0px; margin-right:0px; -qt-block-indent:0; text-indent:0px;&quot;&gt;&lt;span style=&quot; font-size:12pt; text-decoration: underline;&quot;&gt;Aurora&lt;/span&gt;&lt;/p&gt;&lt;/body&gt;&lt;/html&gt;
                                    </string>
                                  </property>
                                </widget>
                              </item>
                            </layout>
                          </item>
                          <item>
                            <layout class="QHBoxLayout" name="horizontalLayout_14">
                              <item>
                                <layout class="QVBoxLayout" name="verticalLayout_7">
                                  <item>
                                    <layout class="QHBoxLayout" name="horizontalLayout_11">
                                      <item>
                                        <widget class="QLabel" name="comPortLabelAurora">
                                          <property name="text">
                                            <string>Com Port:</string>
                                          </property>
                                        </widget>
                                      </item>
                                      <item>
                                        <widget class="QSpinBox" name="m_portSpinBoxAurora">
                                          <property name="prefix">
                                            <string>COM </string>
                                          </property>
                                        </widget>
                                      </item>
                                      <item>
                                        <spacer name="horizontalSpacer_3">
                                          <property name="orientation">
                                            <enum>Qt::Horizontal</enum>
                                          </property>
                                          <property name="sizeHint" stdset="0">
                                            <size>
                                              <width>40</width>
                                              <height>20</height>
                                            </size>
                                          </property>
                                        </spacer>
                                      </item>
                                    </layout>
                                  </item>
                                  <item>
                                    <layout class="QHBoxLayout" name="horizontalLayout_12">
                                      <item>
                                        <widget class="QLabel" name="portTypeLabelAurora">
                                          <property name="text">
                                            <string>Port Type:</string>
                                          </property>
                                        </widget>
                                      </item>
                                      <item>
                                        <widget class="QComboBox" name="portTypeAurora">
                                          <item>
                                            <property name="text">
                                              <string>/dev/ttyUSB</string>
                                            </property>
                                          </item>
                                          <item>
                                            <property name="text">
                                              <string>/dev/ttyS</string>
                                            </property>
                                          </item>
                                        </widget>
                                      </item>
                                      <item>
                                        <spacer name="horizontalSpacer_11">
                                          <property name="orientation">
                                            <enum>Qt::Horizontal</enum>
                                          </property>
                                          <property name="sizeHint" stdset="0">
                                            <size>
                                              <width>40</width>
                                              <height>20</height>
                                            </size>
                                          </property>
                                        </spacer>
                                      </item>
                                    </layout>
                                  </item>
                                  <item>
                                    <spacer name="verticalSpacer_3">
                                      <property name="orientation">
                                        <enum>Qt::Vertical</enum>
                                      </property>
                                      <property name="sizeHint" stdset="0">
                                        <size>
                                          <width>20</width>
                                          <height>40</height>
                                        </size>
                                      </property>
                                    </spacer>
                                  </item>
                                </layout>
                              </item>
                              <item>
                                <layout class="QVBoxLayout" name="verticalLayout_6">
                                  <item>
                                    <widget class="QTextEdit" name="m_outputTextAurora">
                                      <property name="minimumSize">
                                        <size>
                                          <width>120</width>
                                          <height>80</height>
                                        </size>
                                      </property>
                                      <property name="maximumSize">
                                        <size>
                                          <width>120</width>
                                          <height>80</height>
                                        </size>
                                      </property>
                                      <property name="html">
                                        <string>
                                          &lt;!DOCTYPE HTML PUBLIC &quot;-//W3C//DTD HTML 4.0//EN&quot; &quot;http://www.w3.org/TR/REC-html40/strict.dtd&quot;&gt;
                                          &lt;html&gt;&lt;head&gt;&lt;meta name=&quot;qrichtext&quot; content=&quot;1&quot; /&gt;&lt;style type=&quot;text/css&quot;&gt;
                                          p, li { white-space: pre-wrap; }
                                          &lt;/style&gt;&lt;/head&gt;&lt;body style=&quot; font-family:'MS Shell Dlg 2'; font-size:8.25pt; font-weight:400; font-style:normal;&quot; bgcolor=&quot;#000000&quot;&gt;
                                          &lt;p style=&quot; margin-top:0px; margin-bottom:0px; margin-left:0px; margin-right:0px; -qt-block-indent:0; text-indent:0px;&quot;&gt;&lt;span style=&quot; font-size:8pt; text-decoration: underline; color:#ffffff;&quot;&gt;output:&lt;/span&gt;&lt;/p&gt;&lt;/body&gt;&lt;/html&gt;
                                        </string>
                                      </property>
                                      <property name="textInteractionFlags">
                                        <set>Qt::NoTextInteraction</set>
                                      </property>
                                    </widget>
                                  </item>
                                  <item>
                                    <widget class="QPushButton" name="m_testConnectionAurora">
                                      <property name="minimumSize">
                                        <size>
                                          <width>120</width>
                                          <height>0</height>
                                        </size>
                                      </property>
                                      <property name="maximumSize">
                                        <size>
                                          <width>120</width>
                                          <height>16777215</height>
                                        </size>
                                      </property>
                                      <property name="text">
                                        <string>test connection</string>
                                      </property>
                                    </widget>
                                  </item>
                                </layout>
                              </item>
                            </layout>
                          </item>
                        </layout>
                      </widget>
                      <widget class="QWidget" name="microntracker_page">
                        <layout class="QVBoxLayout" name="verticalLayout_11">
                          <item>
                            <layout class="QHBoxLayout" name="horizontalLayout_5">
                              <item>
                                <widget class="QLabel" name="microntracker_label">
                                  <property name="text">
                                    <string>
                                      &lt;!DOCTYPE HTML PUBLIC &quot;-//W3C//DTD HTML 4.0//EN&quot; &quot;http://www.w3.org/TR/REC-html40/strict.dtd&quot;&gt;
                                      &lt;html&gt;&lt;head&gt;&lt;meta name=&quot;qrichtext&quot; content=&quot;1&quot; /&gt;&lt;style type=&quot;text/css&quot;&gt;
                                      p, li { white-space: pre-wrap; }
                                      &lt;/style&gt;&lt;/head&gt;&lt;body style=&quot; font-family:'MS Shell Dlg 2'; font-size:8.25pt; font-weight:400; font-style:normal;&quot;&gt;
                                      &lt;p style=&quot; margin-top:0px; margin-bottom:0px; margin-left:0px; margin-right:0px; -qt-block-indent:0; text-indent:0px;&quot;&gt;&lt;span style=&quot; font-size:12pt; text-decoration: underline;&quot;&gt;MicronTracker&lt;/span&gt;&lt;/p&gt;&lt;/body&gt;&lt;/html&gt;
                                    </string>
                                  </property>
                                </widget>
                              </item>
                            </layout>
                          </item>
                          <item>
                            <layout class="QHBoxLayout" name="horizontalLayout_13">
                              <item>
                                <layout class="QVBoxLayout" name="verticalLayout_10">
                                  <item>
                                    <spacer name="horizontalSpacer_10">
                                      <property name="orientation">
                                        <enum>Qt::Horizontal</enum>
                                      </property>
                                      <property name="sizeHint" stdset="0">
                                        <size>
                                          <width>40</width>
                                          <height>20</height>
                                        </size>
                                      </property>
                                    </spacer>
                                  </item>
                                  <item>
                                    <spacer name="verticalSpacer_4">
                                      <property name="orientation">
                                        <enum>Qt::Vertical</enum>
                                      </property>
                                      <property name="sizeHint" stdset="0">
                                        <size>
                                          <width>20</width>
                                          <height>40</height>
                                        </size>
                                      </property>
                                    </spacer>
                                  </item>
                                </layout>
                              </item>
                              <item>
                                <layout class="QVBoxLayout" name="verticalLayout_9">
                                  <item>
                                    <widget class="QTextEdit" name="m_outputTextMicronTracker">
                                      <property name="minimumSize">
                                        <size>
                                          <width>120</width>
                                          <height>80</height>
                                        </size>
                                      </property>
                                      <property name="maximumSize">
                                        <size>
                                          <width>120</width>
                                          <height>80</height>
                                        </size>
                                      </property>
                                      <property name="baseSize">
                                        <size>
                                          <width>120</width>
                                          <height>0</height>
                                        </size>
                                      </property>
                                      <property name="html">
                                        <string>
                                          &lt;!DOCTYPE HTML PUBLIC &quot;-//W3C//DTD HTML 4.0//EN&quot; &quot;http://www.w3.org/TR/REC-html40/strict.dtd&quot;&gt;
                                          &lt;html&gt;&lt;head&gt;&lt;meta name=&quot;qrichtext&quot; content=&quot;1&quot; /&gt;&lt;style type=&quot;text/css&quot;&gt;
                                          p, li { white-space: pre-wrap; }
                                          &lt;/style&gt;&lt;/head&gt;&lt;body style=&quot; font-family:'MS Shell Dlg 2'; font-size:8.25pt; font-weight:400; font-style:normal;&quot; bgcolor=&quot;#000000&quot;&gt;
                                          &lt;p style=&quot; margin-top:0px; margin-bottom:0px; margin-left:0px; margin-right:0px; -qt-block-indent:0; text-indent:0px;&quot;&gt;&lt;span style=&quot; font-size:8pt; text-decoration: underline; color:#ffffff;&quot;&gt;output:&lt;/span&gt;&lt;/p&gt;&lt;/body&gt;&lt;/html&gt;
                                        </string>
                                      </property>
                                      <property name="textInteractionFlags">
                                        <set>Qt::NoTextInteraction</set>
                                      </property>
                                    </widget>
                                  </item>
                                  <item>
                                    <widget class="QPushButton" name="m_testConnectionMicronTracker">
                                      <property name="minimumSize">
                                        <size>
                                          <width>120</width>
                                          <height>0</height>
                                        </size>
                                      </property>
                                      <property name="maximumSize">
                                        <size>
                                          <width>120</width>
                                          <height>16777215</height>
                                        </size>
                                      </property>
                                      <property name="baseSize">
                                        <size>
                                          <width>120</width>
                                          <height>0</height>
                                        </size>
                                      </property>
                                      <property name="text">
                                        <string>test connection</string>
                                      </property>
                                    </widget>
                                  </item>
                                </layout>
                              </item>
                            </layout>
                          </item>
                        </layout>
                      </widget>
                    </widget>
                  </item>
                  <item>
                    <widget class="QLabel" name="configuration_finished_label">
                      <property name="text">
                        <string>
                          &lt;!DOCTYPE HTML PUBLIC &quot;-//W3C//DTD HTML 4.0//EN&quot; &quot;http://www.w3.org/TR/REC-html40/strict.dtd&quot;&gt;
                          &lt;html&gt;&lt;head&gt;&lt;meta name=&quot;qrichtext&quot; content=&quot;1&quot; /&gt;&lt;style type=&quot;text/css&quot;&gt;
                          p, li { white-space: pre-wrap; }
                          &lt;/style&gt;&lt;/head&gt;&lt;body style=&quot; font-family:'MS Shell Dlg 2'; font-size:8.25pt; font-weight:400; font-style:normal;&quot;&gt;
                          &lt;p align=&quot;right&quot; style=&quot; margin-top:0px; margin-bottom:0px; margin-left:0px; margin-right:0px; -qt-block-indent:0; text-indent:0px; font-size:8pt;&quot;&gt;&lt;span style=&quot; font-weight:600;&quot;&gt;Press &quot;Finished&quot; to confirm configuration&lt;/span&gt;&lt;/p&gt;&lt;/body&gt;&lt;/html&gt;
                        </string>
                      </property>
                    </widget>
                  </item>
                  <item>
                    <spacer name="verticalSpacer">
                      <property name="orientation">
                        <enum>Qt::Vertical</enum>
                      </property>
                      <property name="sizeHint" stdset="0">
                        <size>
                          <width>20</width>
                          <height>14</height>
                        </size>
                      </property>
                    </spacer>
                  </item>
                  <item>
                    <widget class="Line" name="m_finishedLine">
                      <property name="orientation">
                        <enum>Qt::Horizontal</enum>
                      </property>
                    </widget>
                  </item>
                  <item>
                    <layout class="QHBoxLayout" name="horizontalLayout_4">
                      <item>
                        <spacer name="horizontalSpacer_4">
                          <property name="orientation">
                            <enum>Qt::Horizontal</enum>
                          </property>
                          <property name="sizeHint" stdset="0">
                            <size>
                              <width>40</width>
                              <height>20</height>
                            </size>
                          </property>
                        </spacer>
                      </item>
                      <item>
                        <widget class="QPushButton" name="m_resetButton">
                          <property name="text">
                            <string>Reset</string>
                          </property>
                        </widget>
                      </item>
                      <item>
                        <widget class="QPushButton" name="m_finishedButton">
                          <property name="text">
                            <string>Finished</string>
                          </property>
                        </widget>
                      </item>
                    </layout>
                  </item>
                </layout>
              </item>
            </layout>
          </widget>
          <widget class="QWidget" name="page_3">
            <layout class="QVBoxLayout" name="verticalLayout_15">
              <item>
                <layout class="QVBoxLayout" name="simpleLayout"/>
              </item>
              <item>
                <spacer name="verticalSpacer_6">
                  <property name="orientation">
                    <enum>Qt::Vertical</enum>
                  </property>
                  <property name="sizeHint" stdset="0">
                    <size>
                      <width>20</width>
                      <height>289</height>
                    </size>
                  </property>
                </spacer>
              </item>
            </layout>
          </widget>
          <widget class="QWidget" name="page_2">
            <layout class="QVBoxLayout" name="verticalLayout_5">
              <item>
                <widget class="QScrollArea" name="dummyArea">
                  <property name="widgetResizable">
                    <bool>true</bool>
                  </property>
                  <widget class="QWidget" name="scrollAreaWidgetContents">
                    <property name="geometry">
                      <rect>
                        <x>0</x>
                        <y>0</y>
                        <width>320</width>
                        <height>298</height>
                      </rect>
                    </property>
                    <layout class="QVBoxLayout" name="verticalLayout_4">
                      <item>
                        <layout class="QVBoxLayout" name="dummyLayout"/>
                      </item>
                      <item>
                        <spacer name="verticalSpacer_5">
                          <property name="orientation">
                            <enum>Qt::Vertical</enum>
                          </property>
                          <property name="sizeHint" stdset="0">
                            <size>
                              <width>20</width>
                              <height>269</height>
                            </size>
                          </property>
                        </spacer>
                      </item>
                    </layout>
                  </widget>
                </widget>
              </item>
            </layout>
          </widget>
        </widget>
      </item>
      <item>
        <widget class="QWidget" name="dummyWidget" native="true">
          <property name="maximumSize">
            <size>
              <width>16777215</width>
              <height>0</height>
            </size>
<<<<<<< HEAD
=======
           </property>
          </spacer>
         </item>
         <item>
          <widget class="Line" name="m_finishedLine">
           <property name="orientation">
            <enum>Qt::Horizontal</enum>
           </property>
          </widget>
         </item>
         <item>
          <layout class="QHBoxLayout" name="horizontalLayout_4">
           <item>
            <spacer name="horizontalSpacer_4">
             <property name="orientation">
              <enum>Qt::Horizontal</enum>
             </property>
             <property name="sizeHint" stdset="0">
              <size>
               <width>40</width>
               <height>20</height>
              </size>
             </property>
            </spacer>
           </item>
           <item>
            <widget class="QPushButton" name="m_resetButton">
             <property name="text">
              <string>Reset</string>
             </property>
            </widget>
           </item>
           <item>
            <widget class="QPushButton" name="m_finishedButton">
             <property name="text">
              <string>Finished</string>
             </property>
            </widget>
           </item>
          </layout>
         </item>
        </layout>
       </item>
      </layout>
     </widget>
     <widget class="QWidget" name="page_3">
      <layout class="QVBoxLayout" name="verticalLayout_15">
       <item>
        <layout class="QVBoxLayout" name="simpleLayout">
         <property name="spacing">
          <number>0</number>
         </property>
        </layout>
       </item>
       <item>
        <spacer name="verticalSpacer_6">
         <property name="orientation">
          <enum>Qt::Vertical</enum>
         </property>
         <property name="sizeHint" stdset="0">
          <size>
           <width>20</width>
           <height>289</height>
          </size>
         </property>
        </spacer>
       </item>
      </layout>
     </widget>
     <widget class="QWidget" name="page_2">
      <layout class="QVBoxLayout" name="verticalLayout_5">
       <item>
        <widget class="QScrollArea" name="dummyArea">
         <property name="widgetResizable">
          <bool>true</bool>
         </property>
         <widget class="QWidget" name="scrollAreaWidgetContents">
          <property name="geometry">
           <rect>
            <x>0</x>
            <y>0</y>
            <width>320</width>
            <height>740</height>
           </rect>
>>>>>>> a07a856e
          </property>
          <layout class="QVBoxLayout" name="verticalLayout_2"/>
        </widget>
      </item>
    </layout>
  </widget>
  <resources/>
  <connections/>
</ui><|MERGE_RESOLUTION|>--- conflicted
+++ resolved
@@ -1,14 +1,13 @@
 <?xml version="1.0" encoding="UTF-8"?>
 <ui version="4.0">
-<<<<<<< HEAD
   <class>QmitkTrackingDeviceConfigurationWidgetControls</class>
   <widget class="QWidget" name="QmitkTrackingDeviceConfigurationWidgetControls">
     <property name="geometry">
       <rect>
         <x>0</x>
         <y>0</y>
-        <width>358</width>
-        <height>784</height>
+        <width>344</width>
+        <height>339</height>
       </rect>
     </property>
     <property name="windowTitle">
@@ -17,109 +16,10 @@
     <layout class="QVBoxLayout" name="verticalLayout_13">
       <item>
         <widget class="QStackedWidget" name="mainWidget">
+          <property name="lineWidth">
+            <number>0</number>
+          </property>
           <property name="currentIndex">
-=======
- <class>QmitkTrackingDeviceConfigurationWidgetControls</class>
- <widget class="QWidget" name="QmitkTrackingDeviceConfigurationWidgetControls">
-  <property name="geometry">
-   <rect>
-    <x>0</x>
-    <y>0</y>
-    <width>344</width>
-    <height>339</height>
-   </rect>
-  </property>
-  <property name="windowTitle">
-   <string>Form</string>
-  </property>
-  <layout class="QVBoxLayout" name="verticalLayout_13">
-   <item>
-    <widget class="QStackedWidget" name="mainWidget">
-     <property name="lineWidth">
-      <number>0</number>
-     </property>
-     <property name="currentIndex">
-      <number>0</number>
-     </property>
-     <widget class="QWidget" name="page">
-      <layout class="QVBoxLayout" name="verticalLayout_12">
-       <item>
-        <layout class="QVBoxLayout" name="mainLayout">
-         <item>
-          <layout class="QHBoxLayout" name="horizontalLayout_2">
-           <item>
-            <widget class="QLabel" name="widget_title_label">
-             <property name="text">
-              <string>&lt;!DOCTYPE HTML PUBLIC &quot;-//W3C//DTD HTML 4.0//EN&quot; &quot;http://www.w3.org/TR/REC-html40/strict.dtd&quot;&gt;
-&lt;html&gt;&lt;head&gt;&lt;meta name=&quot;qrichtext&quot; content=&quot;1&quot; /&gt;&lt;style type=&quot;text/css&quot;&gt;
-p, li { white-space: pre-wrap; }
-&lt;/style&gt;&lt;/head&gt;&lt;body style=&quot; font-family:'MS Shell Dlg 2'; font-size:8.25pt; font-weight:400; font-style:normal;&quot;&gt;
-&lt;p style=&quot; margin-top:0px; margin-bottom:0px; margin-left:0px; margin-right:0px; -qt-block-indent:0; text-indent:0px;&quot;&gt;&lt;span style=&quot; font-size:14pt; font-weight:600;&quot;&gt;Tracking Device Configuration&lt;/span&gt;&lt;/p&gt;&lt;/body&gt;&lt;/html&gt;</string>
-             </property>
-            </widget>
-           </item>
-          </layout>
-         </item>
-         <item>
-          <layout class="QHBoxLayout" name="horizontalLayout">
-           <item>
-            <spacer name="horizontalSpacer">
-             <property name="orientation">
-              <enum>Qt::Horizontal</enum>
-             </property>
-             <property name="sizeHint" stdset="0">
-              <size>
-               <width>128</width>
-               <height>20</height>
-              </size>
-             </property>
-            </spacer>
-           </item>
-           <item>
-            <widget class="QLabel" name="choose_tracking_device_label">
-             <property name="text">
-              <string>Choose tracking device:</string>
-             </property>
-            </widget>
-           </item>
-           <item>
-            <widget class="QComboBox" name="m_trackingDeviceChooser">
-             <property name="sizePolicy">
-              <sizepolicy hsizetype="Minimum" vsizetype="Fixed">
-               <horstretch>0</horstretch>
-               <verstretch>0</verstretch>
-              </sizepolicy>
-             </property>
-             <item>
-              <property name="text">
-               <string>Polaris </string>
-              </property>
-             </item>
-             <item>
-              <property name="text">
-               <string>Aurora</string>
-              </property>
-             </item>
-             <item>
-              <property name="text">
-               <string>MicronTracker</string>
-              </property>
-             </item>
-            </widget>
-           </item>
-          </layout>
-         </item>
-         <item>
-          <widget class="Line" name="line">
-           <property name="orientation">
-            <enum>Qt::Horizontal</enum>
-           </property>
-          </widget>
-         </item>
-         <item>
-          <widget class="QStackedWidget" name="m_TrackingSystemWidget">
-           <property name="currentIndex">
->>>>>>> a07a856e
             <number>0</number>
           </property>
           <widget class="QWidget" name="page">
@@ -782,7 +682,11 @@
           <widget class="QWidget" name="page_3">
             <layout class="QVBoxLayout" name="verticalLayout_15">
               <item>
-                <layout class="QVBoxLayout" name="simpleLayout"/>
+                <layout class="QVBoxLayout" name="simpleLayout">
+                  <property name="spacing">
+                    <number>0</number>
+                  </property>
+                </layout>
               </item>
               <item>
                 <spacer name="verticalSpacer_6">
@@ -812,7 +716,7 @@
                         <x>0</x>
                         <y>0</y>
                         <width>320</width>
-                        <height>298</height>
+                        <height>740</height>
                       </rect>
                     </property>
                     <layout class="QVBoxLayout" name="verticalLayout_4">
@@ -847,93 +751,6 @@
               <width>16777215</width>
               <height>0</height>
             </size>
-<<<<<<< HEAD
-=======
-           </property>
-          </spacer>
-         </item>
-         <item>
-          <widget class="Line" name="m_finishedLine">
-           <property name="orientation">
-            <enum>Qt::Horizontal</enum>
-           </property>
-          </widget>
-         </item>
-         <item>
-          <layout class="QHBoxLayout" name="horizontalLayout_4">
-           <item>
-            <spacer name="horizontalSpacer_4">
-             <property name="orientation">
-              <enum>Qt::Horizontal</enum>
-             </property>
-             <property name="sizeHint" stdset="0">
-              <size>
-               <width>40</width>
-               <height>20</height>
-              </size>
-             </property>
-            </spacer>
-           </item>
-           <item>
-            <widget class="QPushButton" name="m_resetButton">
-             <property name="text">
-              <string>Reset</string>
-             </property>
-            </widget>
-           </item>
-           <item>
-            <widget class="QPushButton" name="m_finishedButton">
-             <property name="text">
-              <string>Finished</string>
-             </property>
-            </widget>
-           </item>
-          </layout>
-         </item>
-        </layout>
-       </item>
-      </layout>
-     </widget>
-     <widget class="QWidget" name="page_3">
-      <layout class="QVBoxLayout" name="verticalLayout_15">
-       <item>
-        <layout class="QVBoxLayout" name="simpleLayout">
-         <property name="spacing">
-          <number>0</number>
-         </property>
-        </layout>
-       </item>
-       <item>
-        <spacer name="verticalSpacer_6">
-         <property name="orientation">
-          <enum>Qt::Vertical</enum>
-         </property>
-         <property name="sizeHint" stdset="0">
-          <size>
-           <width>20</width>
-           <height>289</height>
-          </size>
-         </property>
-        </spacer>
-       </item>
-      </layout>
-     </widget>
-     <widget class="QWidget" name="page_2">
-      <layout class="QVBoxLayout" name="verticalLayout_5">
-       <item>
-        <widget class="QScrollArea" name="dummyArea">
-         <property name="widgetResizable">
-          <bool>true</bool>
-         </property>
-         <widget class="QWidget" name="scrollAreaWidgetContents">
-          <property name="geometry">
-           <rect>
-            <x>0</x>
-            <y>0</y>
-            <width>320</width>
-            <height>740</height>
-           </rect>
->>>>>>> a07a856e
           </property>
           <layout class="QVBoxLayout" name="verticalLayout_2"/>
         </widget>
