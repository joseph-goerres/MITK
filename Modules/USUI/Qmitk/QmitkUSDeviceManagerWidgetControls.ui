<?xml version="1.0" encoding="UTF-8"?>
<ui version="4.0">
 <class>QmitkUSDeviceManagerWidgetControls</class>
 <widget class="QWidget" name="QmitkUSDeviceManagerWidgetControls">
  <property name="geometry">
   <rect>
    <x>0</x>
    <y>0</y>
    <width>405</width>
    <height>231</height>
   </rect>
  </property>
  <property name="minimumSize">
   <size>
    <width>0</width>
    <height>0</height>
   </size>
  </property>
  <property name="windowTitle">
   <string>QmitkUSDeviceManagerWidget</string>
  </property>
<<<<<<< HEAD
  <layout class="QGridLayout" name="gridLayout">
   <item row="1" column="0" colspan="3">
    <layout class="QHBoxLayout" name="m_LayoutButtons">
     <item>
      <widget class="QPushButton" name="m_BtnActivate">
       <property name="enabled">
        <bool>false</bool>
       </property>
       <property name="text">
        <string>Activate</string>
       </property>
      </widget>
     </item>
     <item>
      <widget class="QPushButton" name="m_BtnRemove">
       <property name="enabled">
        <bool>false</bool>
       </property>
       <property name="text">
        <string>Remove</string>
       </property>
      </widget>
     </item>
     <item>
      <widget class="QPushButton" name="m_BtnNewDevice">
       <property name="text">
        <string>New Video Device</string>
       </property>
      </widget>
     </item>
    </layout>
   </item>
   <item row="0" column="0" colspan="3">
=======
  <layout class="QVBoxLayout" name="verticalLayout">
   <item>
>>>>>>> 30029694
    <widget class="QmitkServiceListWidget" name="m_ConnectedDevices" native="true"/>
   </item>
   <item>
    <layout class="QGridLayout" name="gridLayout_2">
     <item row="0" column="0">
      <widget class="QPushButton" name="m_BtnNewDevice">
       <property name="text">
        <string>New Video Device</string>
       </property>
       <property name="icon">
        <iconset resource="../resources/USUI.qrc">
         <normaloff>:/USUI/plus.png</normaloff>:/USUI/plus.png</iconset>
       </property>
      </widget>
     </item>
     <item row="0" column="1">
      <widget class="QPushButton" name="m_BtnRemove">
       <property name="enabled">
        <bool>false</bool>
       </property>
       <property name="text">
        <string>Remove</string>
       </property>
       <property name="icon">
        <iconset resource="../resources/USUI.qrc">
         <normaloff>:/USUI/minus.png</normaloff>:/USUI/minus.png</iconset>
       </property>
      </widget>
     </item>
     <item row="1" column="0" colspan="2">
      <widget class="QPushButton" name="m_BtnActivate">
       <property name="enabled">
        <bool>false</bool>
       </property>
       <property name="text">
        <string>Activate</string>
       </property>
      </widget>
     </item>
    </layout>
   </item>
  </layout>
 </widget>
 <layoutdefault spacing="6" margin="11"/>
 <customwidgets>
  <customwidget>
   <class>QmitkServiceListWidget</class>
   <extends>QWidget</extends>
   <header>QmitkServiceListWidget.h</header>
   <container>1</container>
  </customwidget>
 </customwidgets>
 <resources>
  <include location="../resources/USUI.qrc"/>
 </resources>
 <connections/>
</ui><|MERGE_RESOLUTION|>--- conflicted
+++ resolved
@@ -19,44 +19,8 @@
   <property name="windowTitle">
    <string>QmitkUSDeviceManagerWidget</string>
   </property>
-<<<<<<< HEAD
-  <layout class="QGridLayout" name="gridLayout">
-   <item row="1" column="0" colspan="3">
-    <layout class="QHBoxLayout" name="m_LayoutButtons">
-     <item>
-      <widget class="QPushButton" name="m_BtnActivate">
-       <property name="enabled">
-        <bool>false</bool>
-       </property>
-       <property name="text">
-        <string>Activate</string>
-       </property>
-      </widget>
-     </item>
-     <item>
-      <widget class="QPushButton" name="m_BtnRemove">
-       <property name="enabled">
-        <bool>false</bool>
-       </property>
-       <property name="text">
-        <string>Remove</string>
-       </property>
-      </widget>
-     </item>
-     <item>
-      <widget class="QPushButton" name="m_BtnNewDevice">
-       <property name="text">
-        <string>New Video Device</string>
-       </property>
-      </widget>
-     </item>
-    </layout>
-   </item>
-   <item row="0" column="0" colspan="3">
-=======
   <layout class="QVBoxLayout" name="verticalLayout">
    <item>
->>>>>>> 30029694
     <widget class="QmitkServiceListWidget" name="m_ConnectedDevices" native="true"/>
    </item>
    <item>
