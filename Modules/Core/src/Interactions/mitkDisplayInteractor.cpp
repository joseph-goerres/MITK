/*===================================================================

 The Medical Imaging Interaction Toolkit (MITK)

 Copyright (c) German Cancer Research Center,
 Division of Medical and Biological Informatics.
 All rights reserved.

 This software is distributed WITHOUT ANY WARRANTY; without
 even the implied warranty of MERCHANTABILITY or FITNESS FOR
 A PARTICULAR PURPOSE.

 See LICENSE.txt or http://www.mitk.org for details.

 ===================================================================*/

#include "mitkDisplayInteractor.h"
#include "mitkBaseRenderer.h"
#include "mitkInteractionPositionEvent.h"
#include "mitkPropertyList.h"
#include <string.h>
// level window
#include "mitkStandaloneDataStorage.h"
#include "mitkNodePredicateDataType.h"
#include "mitkLevelWindowProperty.h"
#include "mitkLevelWindow.h"

void mitk::DisplayInteractor::Notify(InteractionEvent* interactionEvent, bool isHandled)
{
  // to use the state machine pattern,
  // the event is passed to the state machine interface to be handled
  if (!isHandled || m_AlwaysReact)
  {
    this->HandleEvent(interactionEvent, NULL);
  }
}

void mitk::DisplayInteractor::ConnectActionsAndFunctions()
{
  CONNECT_CONDITION( "check_position_event", CheckPositionEvent );

  CONNECT_FUNCTION("init", Init);
  CONNECT_FUNCTION("move", Move);
  CONNECT_FUNCTION("zoom", Zoom);
  CONNECT_FUNCTION("scroll", Scroll);
  CONNECT_FUNCTION("ScrollOneDown", ScrollOneDown);
  CONNECT_FUNCTION("ScrollOneUp", ScrollOneUp);
  CONNECT_FUNCTION("levelWindow", AdjustLevelWindow);
}

mitk::DisplayInteractor::DisplayInteractor()
  : m_IndexToSliceModifier(4)
  , m_AutoRepeat(false)
  , m_InvertScrollDirection( false )
  , m_InvertZoomDirection( false )
  , m_InvertMoveDirection( false )
  , m_InvertLevelWindowDirection( false )
  , m_AlwaysReact(false)
  , m_ZoomFactor(2)
{
  m_StartDisplayCoordinate.Fill(0);
  m_LastDisplayCoordinate.Fill(0);
  m_CurrentDisplayCoordinate.Fill(0);
}

mitk::DisplayInteractor::~DisplayInteractor()
{
}

bool mitk::DisplayInteractor::CheckPositionEvent( const InteractionEvent* interactionEvent )
{
  const InteractionPositionEvent* positionEvent = dynamic_cast<const InteractionPositionEvent*>(interactionEvent);
  if (positionEvent == NULL)
  {
    return false;
  }

  return true;
}

bool mitk::DisplayInteractor::Init(StateMachineAction*, InteractionEvent* interactionEvent)
{
  BaseRenderer* sender = interactionEvent->GetSender();
  InteractionPositionEvent* positionEvent = static_cast<InteractionPositionEvent*>(interactionEvent);

  Vector2D origin = sender->GetDisplayGeometry()->GetOriginInMM();
  double scaleFactorMMPerDisplayUnit = sender->GetDisplayGeometry()->GetScaleFactorMMPerDisplayUnit();
  m_StartDisplayCoordinate = positionEvent->GetPointerPositionOnScreen();
  m_LastDisplayCoordinate = positionEvent->GetPointerPositionOnScreen();
  m_CurrentDisplayCoordinate = positionEvent->GetPointerPositionOnScreen();
  m_StartCoordinateInMM = mitk::Point2D(
        (origin + m_StartDisplayCoordinate.GetVectorFromOrigin() * scaleFactorMMPerDisplayUnit).GetDataPointer());
  return true;
}

bool mitk::DisplayInteractor::Move(StateMachineAction*, InteractionEvent* interactionEvent)
{
  BaseRenderer* sender = interactionEvent->GetSender();
  InteractionPositionEvent* positionEvent = static_cast<InteractionPositionEvent*>(interactionEvent);

  float invertModifier = -1.0;
  if ( m_InvertMoveDirection )
  {
    invertModifier = 1.0;
  }

  // perform translation
  sender->GetDisplayGeometry()->MoveBy( (positionEvent->GetPointerPositionOnScreen() - m_LastDisplayCoordinate) * invertModifier );
  sender->GetRenderingManager()->RequestUpdate(sender->GetRenderWindow());
  m_LastDisplayCoordinate = positionEvent->GetPointerPositionOnScreen();
  return true;
}

bool mitk::DisplayInteractor::Zoom(StateMachineAction*, InteractionEvent* interactionEvent)
{
  const BaseRenderer::Pointer sender = interactionEvent->GetSender();
  InteractionPositionEvent* positionEvent = static_cast<InteractionPositionEvent*>(interactionEvent);

  float factor = 1.0;
  float distance = 0;

  if (m_ZoomDirection == "updown")
  {
    distance = m_CurrentDisplayCoordinate[1] - m_LastDisplayCoordinate[1];
  }
  else
  {
    distance = m_CurrentDisplayCoordinate[0] - m_LastDisplayCoordinate[0];
  }

  if ( m_InvertZoomDirection )
  {
    distance *= -1.0;
  }

  // set zooming speed
  if (distance < 0.0)
  {
    factor = 1.0 / m_ZoomFactor;
  }
  else if (distance > 0.0)
  {
    factor = 1.0 * m_ZoomFactor;
  }

  if (factor != 1.0)
  {
    sender->GetDisplayGeometry()->ZoomWithFixedWorldCoordinates(factor, m_StartDisplayCoordinate, m_StartCoordinateInMM);
    sender->GetRenderingManager()->RequestUpdate(sender->GetRenderWindow());
  }

  m_LastDisplayCoordinate = m_CurrentDisplayCoordinate;
  m_CurrentDisplayCoordinate = positionEvent->GetPointerPositionOnScreen();
  return true;
}

bool mitk::DisplayInteractor::Scroll(StateMachineAction*, InteractionEvent* interactionEvent)
{
  InteractionPositionEvent* positionEvent = static_cast<InteractionPositionEvent*>(interactionEvent);

  mitk::SliceNavigationController::Pointer sliceNaviController = interactionEvent->GetSender()->GetSliceNavigationController();
  if (sliceNaviController)
  {
    int delta = 0;
    // Scrolling direction
    if (m_ScrollDirection == "updown")
    {
      delta = static_cast<int>(m_LastDisplayCoordinate[1] - positionEvent->GetPointerPositionOnScreen()[1]);
    }
    else
    {
      delta = static_cast<int>(m_LastDisplayCoordinate[0] - positionEvent->GetPointerPositionOnScreen()[0]);
    }

    if ( m_InvertScrollDirection )
    {
      delta *= -1;
    }

    // Set how many pixels the mouse has to be moved to scroll one slice
    // if we moved less than 'm_IndexToSliceModifier' pixels slice ONE slice only
    if (delta > 0 && delta < m_IndexToSliceModifier)
    {
      delta = m_IndexToSliceModifier;
    }
    else if (delta < 0 && delta > -m_IndexToSliceModifier)
    {
      delta = -m_IndexToSliceModifier;
    }
    delta /= m_IndexToSliceModifier;

    int newPos = sliceNaviController->GetSlice()->GetPos() + delta;

    // if auto repeat is on, start at first slice if you reach the last slice and vice versa
    int maxSlices = sliceNaviController->GetSlice()->GetSteps();
    if (m_AutoRepeat)
    {
      while (newPos < 0)
      {
        newPos += maxSlices;
      }

      while (newPos >= maxSlices)
      {
        newPos -= maxSlices;
      }
    }
    else
    {
      // if the new slice is below 0 we still show slice 0
      // due to the stepper using unsigned int we have to do this ourselves
      if (newPos < 1)
      {
        newPos = 0;
      }
    }
    // set the new position
    sliceNaviController->GetSlice()->SetPos(newPos);
    m_LastDisplayCoordinate = m_CurrentDisplayCoordinate;
    m_CurrentDisplayCoordinate = positionEvent->GetPointerPositionOnScreen();
  }
  return true;
}

bool mitk::DisplayInteractor::ScrollOneDown(StateMachineAction*, InteractionEvent* interactionEvent)
{
  mitk::SliceNavigationController::Pointer sliceNaviController = interactionEvent->GetSender()->GetSliceNavigationController();
  if (!sliceNaviController->GetSliceLocked())
  {
    mitk::Stepper* stepper = sliceNaviController->GetSlice();
    if (stepper->GetSteps() <= 1)
    {
      stepper = sliceNaviController->GetTime();
    }
    stepper->Next();
  }
  return true;
}

bool mitk::DisplayInteractor::ScrollOneUp(StateMachineAction*, InteractionEvent* interactionEvent)
{
  mitk::SliceNavigationController::Pointer sliceNaviController = interactionEvent->GetSender()->GetSliceNavigationController();
  if (!sliceNaviController->GetSliceLocked())
  {
    mitk::Stepper* stepper = sliceNaviController->GetSlice();
    if (stepper->GetSteps() <= 1)
    {
      stepper = sliceNaviController->GetTime();
    }
    stepper->Previous();
    return true;
  }
  return false;
}

bool mitk::DisplayInteractor::AdjustLevelWindow(StateMachineAction*, InteractionEvent* interactionEvent)
{
  BaseRenderer::Pointer sender = interactionEvent->GetSender();
  InteractionPositionEvent* positionEvent = static_cast<InteractionPositionEvent*>(interactionEvent);

  m_LastDisplayCoordinate = m_CurrentDisplayCoordinate;
  m_CurrentDisplayCoordinate = positionEvent->GetPointerPositionOnScreen();
  // search for active image
  mitk::DataStorage::Pointer storage = sender->GetDataStorage();
  mitk::DataNode::Pointer node = NULL;
  mitk::DataStorage::SetOfObjects::ConstPointer allImageNodes = storage->GetSubset(mitk::NodePredicateDataType::New("Image"));
  for (unsigned int i = 0; i < allImageNodes->size(); i++)
  {
    bool isActiveImage = false;
    bool propFound = allImageNodes->at(i)->GetBoolProperty("imageForLevelWindow", isActiveImage);

    if (propFound && isActiveImage)
    {
      node = allImageNodes->at(i);
      continue;
    }
  }
  if (node.IsNull())
  {
    node = storage->GetNode(mitk::NodePredicateDataType::New("Image"));
  }
  if (node.IsNull())
  {
    return false;
  }

  mitk::LevelWindow lv = mitk::LevelWindow();
  node->GetLevelWindow(lv);
  ScalarType level = lv.GetLevel();
  ScalarType window = lv.GetWindow();

  int levelIndex = 0;
  int windowIndex = 1;

  if ( m_LevelDirection != "leftright" )
  {
    levelIndex = 1;
    windowIndex = 0;
  }

  int directionModifier = 1;
  if ( m_InvertLevelWindowDirection )
  {
    directionModifier = -1;
  }

  // calculate adjustments from mouse movements
  level += (m_CurrentDisplayCoordinate[levelIndex] - m_LastDisplayCoordinate[levelIndex]) * static_cast<ScalarType>(2) * directionModifier;
  window += (m_CurrentDisplayCoordinate[windowIndex] - m_LastDisplayCoordinate[windowIndex]) * static_cast<ScalarType>(2) * directionModifier;

  lv.SetLevelWindow(level, window);
  dynamic_cast<mitk::LevelWindowProperty*>(node->GetProperty("levelwindow"))->SetLevelWindow(lv);

  sender->GetRenderingManager()->RequestUpdateAll();
  return true;
}

void mitk::DisplayInteractor::ConfigurationChanged()
{
  mitk::PropertyList::Pointer properties = GetAttributes();
  // auto repeat
  std::string strAutoRepeat = "";
  if (properties->GetStringProperty("autoRepeat", strAutoRepeat))
  {
    if (strAutoRepeat == "true")
    {
      m_AutoRepeat = true;
    }
    else
    {
      m_AutoRepeat = false;
    }
  }
  // pixel movement for scrolling one slice
  std::string strPixelPerSlice = "";
  if (properties->GetStringProperty("pixelPerSlice", strPixelPerSlice))
  {
    m_IndexToSliceModifier = atoi(strPixelPerSlice.c_str());
  }
  else
  {
    m_IndexToSliceModifier = 4;
  }
  // scroll direction
  if (!properties->GetStringProperty("scrollDirection", m_ScrollDirection))
  {
    m_ScrollDirection = "updown";
  }

  m_InvertScrollDirection = GetBoolProperty( properties, "invertScrollDirection", false );


  // zoom direction
  if (!properties->GetStringProperty("zoomDirection", m_ZoomDirection))
  {
    m_ZoomDirection = "updown";
  }

  m_InvertZoomDirection = GetBoolProperty( properties, "invertZoomDirection", false );

  m_InvertMoveDirection = GetBoolProperty( properties, "invertMoveDirection", false );


  if (!properties->GetStringProperty("levelWindowDirection", m_LevelDirection))
  {
    m_LevelDirection = "leftright";
  }

  m_InvertLevelWindowDirection = GetBoolProperty( properties, "invertLevelWindowDirection", false );


  // zoom factor
  std::string strZoomFactor = "";
  properties->GetStringProperty("zoomFactor", strZoomFactor);
  m_ZoomFactor = .05;
  if (atoi(strZoomFactor.c_str()) > 0)
  {
    m_ZoomFactor = 1.0 + (atoi(strZoomFactor.c_str()) / 100.0);
  }
  // allwaysReact
  std::string strAlwaysReact = "";
  if (properties->GetStringProperty("alwaysReact", strAlwaysReact))
  {
    if (strAlwaysReact == "true")
    {
      m_AlwaysReact = true;
    }
    else
    {
      m_AlwaysReact = false;
    }
  }
  else
  {
    m_AlwaysReact = false;
  }
}

bool mitk::DisplayInteractor::FilterEvents(InteractionEvent* interactionEvent, DataNode* /*dataNode*/)
{
  if (interactionEvent->GetSender() == nullptr)
    return false;
  if(interactionEvent->GetSender()->GetMapperID() == 2)
    return false;
<<<<<<< HEAD

  return true;
=======
>>>>>>> 6f19786d
}

bool mitk::DisplayInteractor::GetBoolProperty( mitk::PropertyList::Pointer propertyList,
                                               const char* propertyName,
                                               bool defaultValue )
{
  std::string valueAsString;
  if ( !propertyList->GetStringProperty( propertyName, valueAsString ) )
  {
    return defaultValue;
  }
  else
  {
    if ( valueAsString == "true" )
    {
      return true;
    }
    else
    {
      return false;
    }
  }
}<|MERGE_RESOLUTION|>--- conflicted
+++ resolved
@@ -89,7 +89,7 @@
   m_LastDisplayCoordinate = positionEvent->GetPointerPositionOnScreen();
   m_CurrentDisplayCoordinate = positionEvent->GetPointerPositionOnScreen();
   m_StartCoordinateInMM = mitk::Point2D(
-        (origin + m_StartDisplayCoordinate.GetVectorFromOrigin() * scaleFactorMMPerDisplayUnit).GetDataPointer());
+      (origin + m_StartDisplayCoordinate.GetVectorFromOrigin() * scaleFactorMMPerDisplayUnit).GetDataPointer());
   return true;
 }
 
@@ -402,11 +402,8 @@
     return false;
   if(interactionEvent->GetSender()->GetMapperID() == 2)
     return false;
-<<<<<<< HEAD
-
-  return true;
-=======
->>>>>>> 6f19786d
+
+  return true;
 }
 
 bool mitk::DisplayInteractor::GetBoolProperty( mitk::PropertyList::Pointer propertyList,
