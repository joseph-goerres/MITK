# tests with no extra command line parameter
set(MODULE_TESTS
  # IMPORTANT: If you plan to deactivate / comment out a test please write a bug number to the commented out line of code.
  #
  #     Example: #mitkMyTest #this test is commented out because of bug 12345
  #
  # It is important that the bug is open and that the test will be activated again before the bug is closed. This assures that
  # no test is forgotten after it was commented out. If there is no bug for your current problem, please add a new one and
  # mark it as critical.

  ################## DISABLED TESTS #################################################
  #mitkAbstractTransformGeometryTest.cpp #seems as tested class mitkExternAbstractTransformGeometry doesnt exist any more
  #mitkStateMachineContainerTest.cpp #rewrite test, indirect since no longer exported Bug 14529
  #mitkRegistrationBaseTest.cpp #tested class  mitkRegistrationBase doesn't exist any more
  #mitkSegmentationInterpolationTest.cpp #file doesn't exist!
  #mitkPipelineSmartPointerCorrectnessTest.cpp #file doesn't exist!
  #mitkITKThreadingTest.cpp #test outdated because itk::Semaphore was removed from ITK
  #mitkAbstractTransformPlaneGeometryTest.cpp #mitkVtkAbstractTransformPlaneGeometry doesn't exist any more
  #mitkTestUtilSharedLibrary.cpp #Linker problem with this test...
  #mitkTextOverlay2DSymbolsRenderingTest.cpp #Implementation of the tested feature is not finished yet. Ask Christoph or see bug 15104 for details.

  ################# RUNNING TESTS ###################################################
  mitkAccessByItkTest.cpp
  mitkCoreObjectFactoryTest.cpp
  mitkDataNodeTest.cpp
  mitkMaterialTest.cpp
  mitkActionTest.cpp
  mitkDispatcherTest.cpp
  mitkEnumerationPropertyTest.cpp
  mitkFileReaderRegistryTest.cpp
  #mitkFileWriterRegistryTest.cpp
  mitkGenericPropertyTest.cpp
  mitkGeometry3DTest.cpp
  mitkGeometry3DEqualTest.cpp
  mitkGeometryDataIOTest.cpp
  mitkGeometryDataToSurfaceFilterTest.cpp
  mitkImageCastTest.cpp
  mitkImageEqualTest.cpp
  mitkImageDataItemTest.cpp
  mitkImageGeneratorTest.cpp
  mitkIOUtilTest.cpp
  mitkBaseDataTest.cpp
  mitkImportItkImageTest.cpp
  mitkGrabItkImageMemoryTest.cpp
  mitkInstantiateAccessFunctionTest.cpp
  mitkLevelWindowTest.cpp
  mitkMessageTest.cpp
  mitkPixelTypeTest.cpp
  mitkPlaneGeometryTest.cpp
  mitkPointSetTest.cpp
  mitkPointSetEqualTest.cpp
  mitkPointSetFileIOTest.cpp
  mitkPointSetOnEmptyTest.cpp
  mitkPointSetLocaleTest.cpp
  mitkPointSetWriterTest.cpp
  mitkPointSetReaderTest.cpp
  mitkPointSetPointOperationsTest.cpp
  mitkProgressBarTest.cpp
  mitkPropertyTest.cpp
  mitkPropertyListTest.cpp
  mitkSlicedGeometry3DTest.cpp
  mitkSliceNavigationControllerTest.cpp
  mitkSurfaceTest.cpp
  mitkSurfaceEqualTest.cpp
  mitkSurfaceToSurfaceFilterTest.cpp
  mitkTimeGeometryTest.cpp
  mitkProportionalTimeGeometryTest.cpp
  mitkUndoControllerTest.cpp
  mitkVtkWidgetRenderingTest.cpp
  mitkVerboseLimitedLinearUndoTest.cpp
  mitkWeakPointerTest.cpp
  mitkTransferFunctionTest.cpp
  mitkStepperTest.cpp
  mitkRenderingManagerTest.cpp
  vtkMitkThickSlicesFilterTest.cpp
  mitkNodePredicateSourceTest.cpp
  mitkVectorTest.cpp
  mitkClippedSurfaceBoundsCalculatorTest.cpp
  mitkExceptionTest.cpp
  mitkExtractSliceFilterTest.cpp
  mitkLogTest.cpp
  mitkImageDimensionConverterTest.cpp
  mitkLoggingAdapterTest.cpp
  mitkUIDGeneratorTest.cpp
  mitkShaderRepositoryTest.cpp
  mitkPlanePositionManagerTest.cpp
  mitkAffineTransformBaseTest.cpp
  mitkPropertyAliasesTest.cpp
  mitkPropertyDescriptionsTest.cpp
  mitkPropertyExtensionsTest.cpp
  mitkPropertyFiltersTest.cpp
  mitkTinyXMLTest.cpp
  mitkRawImageFileReaderTest.cpp
  mitkInteractionEventTest.cpp
  mitkLookupTableTest.cpp
  mitkSTLFileReaderTest.cpp
  mitkPointTypeConversionTest.cpp
  mitkVectorTypeConversionTest.cpp
  mitkMatrixTypeConversionTest.cpp
  mitkArrayTypeConversionTest.cpp
  mitkSurfaceToImageFilterTest.cpp
  mitkBaseGeometryTest.cpp
  mitkImageToSurfaceFilterTest.cpp
  mitkEqualTest.cpp
  mitkLineTest.cpp
  mitkItkImageIOTest.cpp
<<<<<<< HEAD
  mitkRotatedSlice4DTest.cpp
  mitkLevelWindowManagerCppUnitTest.cpp
=======
  mitkVectorPropertyTest.cpp
>>>>>>> 428137ae
)

if(MITK_ENABLE_RENDERING_TESTING)
set(MODULE_TESTS
  ${MODULE_TESTS}
  mitkPlaneGeometryDataMapper2DTest.cpp
  mitkPointSetDataInteractorTest.cpp #since mitkInteractionTestHelper is currently creating a vtkRenderWindow
  mitkSurfaceVtkMapper2DTest.cpp #new rendering test in CppUnit style
)
endif()



# test with image filename as an extra command line parameter
set(MODULE_IMAGE_TESTS
  mitkImageTimeSelectorTest.cpp #only runs on images
  mitkImageAccessorTest.cpp #only runs on images
)

set(MODULE_SURFACE_TESTS
  mitkSurfaceVtkWriterTest.cpp #only runs on surfaces
)

# list of images for which the tests are run
set(MODULE_TESTIMAGES
  US4DCyl.nrrd
  Pic3D.nrrd
  Pic2DplusT.nrrd
  BallBinary30x30x30.nrrd
  Png2D-bw.png
)
set(MODULE_TESTSURFACES
  binary.stl
  ball.stl
)

set(MODULE_CUSTOM_TESTS
    mitkDataStorageTest.cpp
    mitkDicomSeriesReaderTest.cpp
    mitkDICOMLocaleTest.cpp
    mitkDataNodeTest.cpp
    mitkEventConfigTest.cpp
    mitkPointSetLocaleTest.cpp
    mitkImageTest.cpp
    mitkImageVtkMapper2DTest.cpp
    mitkImageVtkMapper2DLevelWindowTest.cpp
    mitkImageVtkMapper2DOpacityTest.cpp
    mitkImageVtkMapper2DResliceInterpolationPropertyTest.cpp
    mitkImageVtkMapper2DColorTest.cpp
    mitkImageVtkMapper2DSwivelTest.cpp
    mitkImageVtkMapper2DTransferFunctionTest.cpp
    mitkImageVtkMapper2DOpacityTransferFunctionTest.cpp
    mitkImageVtkMapper2DLookupTableTest.cpp
    mitkSurfaceVtkMapper3DTest
    mitkSurfaceVtkMapper3DTexturedSphereTest.cpp
    mitkVolumeCalculatorTest.cpp
    mitkLevelWindowManagerTest.cpp
    mitkPointSetVtkMapper2DTest.cpp
    mitkPointSetVtkMapper2DImageTest.cpp
    mitkPointSetVtkMapper2DGlyphTypeTest.cpp
    mitkPointSetVtkMapper2DTransformedPointsTest.cpp
    mitkVTKRenderWindowSizeTest.cpp
    mitkMultiComponentImageDataComparisonFilterTest.cpp
    mitkImageToItkTest.cpp
    mitkImageSliceSelectorTest.cpp
    mitkSurfaceDepthPeelingTest.cpp
)

# Currently not working on windows because of a rendering timing issue
# see bug 18083 for details
if(NOT WIN32)
 set(MODULE_CUSTOM_TESTS ${MODULE_CUSTOM_TESTS} mitkSurfaceDepthSortingTest.cpp)
endif()

set(RESOURCE_FILES
  Interactions/AddAndRemovePoints.xml
  Interactions/globalConfig.xml
  Interactions/StatemachineTest.xml
  Interactions/StatemachineConfigTest.xml
)<|MERGE_RESOLUTION|>--- conflicted
+++ resolved
@@ -104,12 +104,9 @@
   mitkEqualTest.cpp
   mitkLineTest.cpp
   mitkItkImageIOTest.cpp
-<<<<<<< HEAD
   mitkRotatedSlice4DTest.cpp
   mitkLevelWindowManagerCppUnitTest.cpp
-=======
   mitkVectorPropertyTest.cpp
->>>>>>> 428137ae
 )
 
 if(MITK_ENABLE_RENDERING_TESTING)
