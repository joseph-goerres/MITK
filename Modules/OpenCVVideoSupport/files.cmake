
set(CPP_FILES
    mitkMovieGeneratorOpenCV.cpp
    mitkUndistortCameraImage.cpp
    mitkOpenCVVideoSource.cpp
    mitkOpenCVToMitkImageFilter.cpp
    mitkImageToOpenCVImageFilter.cpp
    Commands/mitkAbstractOpenCVImageFilter.cpp
    Commands/mitkBasicCombinationOpenCVImageFilter.cpp
    Commands/mitkConvertGrayscaleOpenCVImageFilter.cpp
    Commands/mitkCropOpenCVImageFilter.cpp
<<<<<<< HEAD
=======
    Commands/mitkGrabCutOpenCVImageFilter.cpp
>>>>>>> 30029694
)

if(MITK_USE_videoInput)
  set(CPP_FILES ${CPP_FILES}
    mitkVideoInputSource.cpp
  )
endif(MITK_USE_videoInput)<|MERGE_RESOLUTION|>--- conflicted
+++ resolved
@@ -9,10 +9,7 @@
     Commands/mitkBasicCombinationOpenCVImageFilter.cpp
     Commands/mitkConvertGrayscaleOpenCVImageFilter.cpp
     Commands/mitkCropOpenCVImageFilter.cpp
-<<<<<<< HEAD
-=======
     Commands/mitkGrabCutOpenCVImageFilter.cpp
->>>>>>> 30029694
 )
 
 if(MITK_USE_videoInput)
