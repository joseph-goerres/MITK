--- conflicted
+++ resolved
@@ -2,12 +2,8 @@
   SUBPROJECTS
   INCLUDE_DIRS USControlInterfaces USFilters USModel USService
   INTERNAL_INCLUDE_DIRS ${INCLUDE_DIRS_INTERNAL}
-<<<<<<< HEAD
-  DEPENDS MitkOpenCVVideoSupport MitkQtWidgetsExt
-=======
   PACKAGE_DEPENDS Poco
-  DEPENDS Mitk mitkOpenCVVideoSupport Qmitk QmitkExt MitkIGTBase
->>>>>>> 9097a820
+  DEPENDS MitkOpenCVVideoSupport MitkQtWidgetsExt MitkIGTBase
 )
 
 ## create US config
