--- conflicted
+++ resolved
@@ -43,11 +43,7 @@
     ToFProcessing
     ToFUI
     US
-<<<<<<< HEAD
-=======
-    ClippingTools
     TubeGraph
->>>>>>> d4e5bd81
     USUI
     DicomUI
     Simulation
