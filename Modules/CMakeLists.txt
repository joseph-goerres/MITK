set(LIBPOSTFIX "Ext")

# Modules must be listed according to their dependencies
set(module_dirs
    SceneSerializationBase
    PlanarFigure
    ImageExtraction
    ImageStatistics
    LegacyAdaptors
    IpPicSupport
    MitkExt
    SceneSerialization
    Segmentation
    Qmitk
    QmitkExt
    GraphAlgorithms
    DiffusionImaging
    GPGPU
    IGT
    CameraCalibration
    IGTUI
    RigidRegistration
    RigidRegistrationUI
    DeformableRegistration
    DeformableRegistrationUI
    OpenCL
    OpenCVVideoSupport
    Overlays
    InputDevices
    ToFHardware
    ToFProcessing
    ToFUI
    US
    ClippingTools
    USUI
    DicomUI
<<<<<<< HEAD
    Simulation
=======
    Python
>>>>>>> d3873cab
)

set(MITK_DEFAULT_SUBPROJECTS MITK-Modules)

foreach(module_dir ${module_dirs})
  add_subdirectory(${module_dir})
endforeach()

if(MITK_PRIVATE_MODULES)
  file(GLOB all_subdirs RELATIVE ${MITK_PRIVATE_MODULES} ${MITK_PRIVATE_MODULES}/*)
  foreach(subdir ${all_subdirs})
    string(FIND ${subdir} "." _result)
    if(_result EQUAL -1)
      if(EXISTS ${MITK_PRIVATE_MODULES}/${subdir}/CMakeLists.txt)
        message(STATUS "Found private module ${subdir}")
        add_subdirectory(${MITK_PRIVATE_MODULES}/${subdir} private_modules/${subdir})
    endif()
    endif()
  endforeach()
endif(MITK_PRIVATE_MODULES)
<|MERGE_RESOLUTION|>--- conflicted
+++ resolved
@@ -34,11 +34,8 @@
     ClippingTools
     USUI
     DicomUI
-<<<<<<< HEAD
     Simulation
-=======
     Python
->>>>>>> d3873cab
 )
 
 set(MITK_DEFAULT_SUBPROJECTS MITK-Modules)
