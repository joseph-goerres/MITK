--- conflicted
+++ resolved
@@ -51,12 +51,9 @@
     Persistence
     IGTUI
     VtkShaders
-<<<<<<< HEAD
     DicomRT
     IOExt
-=======
     XNAT
->>>>>>> f787c1f7
 )
 
 if(MITK_ENABLE_PIC_READER)
