--- conflicted
+++ resolved
@@ -1,19 +1,12 @@
 
 # Modules must be listed according to their dependencies
 set(module_dirs
-<<<<<<< HEAD
     DataTypesExt
     AlgorithmsExt
     MapperExt
     IOExt
-=======
     DICOMReader
     DICOMTesting
-    MitkDataTypesExt
-    MitkAlgorithmsExt
-    MitkMapperExt
-    MitkIOExt
->>>>>>> 195883dd
     Qt4Qt5TestModule
     SceneSerializationBase
     PlanarFigure
@@ -22,7 +15,6 @@
     ImageStatistics
     LegacyAdaptors
     IpPicSupport
-    Ext
     SceneSerialization
     GraphAlgorithms
     ContourModel
