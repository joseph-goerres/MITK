--- conflicted
+++ resolved
@@ -23,12 +23,8 @@
     InputDevices
     ToFHardware
     ToFProcessing
-<<<<<<< HEAD
-    ToFUI    
-=======
     ToFUI
 	ClippingTools
->>>>>>> 50b2b4d6
 )
 
 SET(MITK_DEFAULT_SUBPROJECTS MITK-Modules)
