MITK_CREATE_MODULE(
  INCLUDE_DIRS Algorithms DataManagement Interactions IO Rendering
<<<<<<< HEAD
  DEPENDS MitkSceneSerializationBase
  # WARNINGS_AS_ERRORS
=======
  DEPENDS MitkLegacyIO MitkSceneSerializationBase
  WARNINGS_AS_ERRORS
>>>>>>> 7c450143
)

IF( BUILD_TESTING )
add_subdirectory(Testing)
ENDIF()<|MERGE_RESOLUTION|>--- conflicted
+++ resolved
@@ -1,12 +1,7 @@
 MITK_CREATE_MODULE(
   INCLUDE_DIRS Algorithms DataManagement Interactions IO Rendering
-<<<<<<< HEAD
   DEPENDS MitkSceneSerializationBase
-  # WARNINGS_AS_ERRORS
-=======
-  DEPENDS MitkLegacyIO MitkSceneSerializationBase
   WARNINGS_AS_ERRORS
->>>>>>> 7c450143
 )
 
 IF( BUILD_TESTING )
