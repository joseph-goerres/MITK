--- conflicted
+++ resolved
@@ -84,11 +84,7 @@
 
     itkGetMacro(NumFibers, int);
 
-<<<<<<< HEAD
-    itkGetMacro(NumFibers, int);
-=======
     mitk::FiberBundleX::Pointer GetDeepCopy();
->>>>>>> edd70029
 
 
   protected:
@@ -107,12 +103,6 @@
     char* m_currentColorCoding;
     int m_NumFibers;
 
-<<<<<<< HEAD
-    int m_NumFibers;
-    
-    
-=======
->>>>>>> edd70029
   };
 
 } // namespace mitk
