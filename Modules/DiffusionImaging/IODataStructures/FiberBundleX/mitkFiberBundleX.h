--- conflicted
+++ resolved
@@ -90,13 +90,10 @@
     /*===FIBERBUNDLE PROCESSING METHODS====*/
     void DoColorCodingOrientationbased();
     void DoGenerateFiberIds();
-<<<<<<< HEAD
     void ResampleFibers(float len);
-
-=======
     std::vector<int> DoExtractFiberIds(mitk::PlanarFigure::Pointer );
     
->>>>>>> 60201ed3
+
     /*===FIBERBUNDLE ASSESSMENT METHODS====*/
 
 
