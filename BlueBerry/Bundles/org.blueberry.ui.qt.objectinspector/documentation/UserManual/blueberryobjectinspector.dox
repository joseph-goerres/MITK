/**
<<<<<<< HEAD
\bundlemainpage{org_blueberry_ui_qt_objectinspector} The Object Browser
=======
\page org_blueberry_ui_qt_objectinspector The Object Browser
>>>>>>> 36f879a2

\image html ObjectBrowser.png "Icon of the Module"

This view is only a debugging tool for berry::Object derived classes.

*/<|MERGE_RESOLUTION|>--- conflicted
+++ resolved
@@ -1,9 +1,5 @@
 /**
-<<<<<<< HEAD
-\bundlemainpage{org_blueberry_ui_qt_objectinspector} The Object Browser
-=======
 \page org_blueberry_ui_qt_objectinspector The Object Browser
->>>>>>> 36f879a2
 
 \image html ObjectBrowser.png "Icon of the Module"
 
