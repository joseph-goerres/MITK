/**
\page Development Development with MITK

The following items are concerned with the practical use of the MITK library for software development.

Some abstract concepts of MITK are described in \ref Concepts

\section DevelopmentSetup Setting Up MITK

\li \subpage SupportedPlatformsPage
\li \subpage BuildInstructionsPage
\li \subpage thirdpartylibs

\section DevelopmentGettingToKnow Getting To Know MITK

\li \subpage DirectoryStructurePage
\li \subpage TutorialPage

\section DevelopmentWith Developing With MITK

\li \subpage DICOMTesting
\li \subpage NewPluginPage
\li \subpage StatemachineEditor
\li \subpage mitkExtPointsIndex
\li \subpage KnownProblemsPage

\section DevelopmentContributing Contributing To MITK

\li \subpage DocumentationGuide
\li \subpage StyleGuideAndNotesPage

<<<<<<< HEAD
=======
\section DevelopmentGettingToKnowBlueberry Getting To Know BlueBerry

\li \subpage ExamplePage

>>>>>>> 81d5efce
\section DevelopmentFurtherInfo Further Information

This section lists some ressources you might want to look at if you could not find what you need in
the \ref Development or \ref Concepts sections.

We hold regular internal seminars which may or may not have something to do with MITK directly. The slides can be found
<a href="http://mitk.org/wiki/BugSquashingSeminars">here</a>.

If you have some problems with MITK you might want to take a look at the <a href="http://mitk.org/wiki/MailinglistFAQ">FAQ</a>.

If the above does not prove sufficient you can contact the <a href="http://mitk.org/wiki/Mailinglist">Mailinglist</a>.
*/<|MERGE_RESOLUTION|>--- conflicted
+++ resolved
@@ -29,13 +29,10 @@
 \li \subpage DocumentationGuide
 \li \subpage StyleGuideAndNotesPage
 
-<<<<<<< HEAD
-=======
 \section DevelopmentGettingToKnowBlueberry Getting To Know BlueBerry
 
 \li \subpage ExamplePage
 
->>>>>>> 81d5efce
 \section DevelopmentFurtherInfo Further Information
 
 This section lists some ressources you might want to look at if you could not find what you need in
