<<<<<<< HEAD
if(MITK_USE_QT AND DESIRED_QT_VERSION MATCHES 5)
  cmake_minimum_required(VERSION 2.8.9)
elseif(APPLE)
  # With XCode 4.3, the SDK location changed. Older CMake
  # versions are not able to find it.
  cmake_minimum_required(VERSION 2.8.8)
else()
  cmake_minimum_required(VERSION 2.8.5)
endif()
=======
cmake_minimum_required(VERSION 2.8.8)
>>>>>>> 986701f0

#-----------------------------------------------------------------------------
# Include ctest launchers for dashboard in case of makefile generator
#-----------------------------------------------------------------------------
if(${CMAKE_VERSION} VERSION_GREATER "2.8.9")
  include(CTestUseLaunchers)
endif()

#-----------------------------------------------------------------------------
# Set a default build type if none was specified
#-----------------------------------------------------------------------------

if(NOT CMAKE_BUILD_TYPE AND NOT CMAKE_CONFIGURATION_TYPES)
  message(STATUS "Setting build type to 'Debug' as none was specified.")
  set(CMAKE_BUILD_TYPE Debug CACHE STRING "Choose the type of build." FORCE)

  # Set the possible values of build type for cmake-gui
  set_property(CACHE CMAKE_BUILD_TYPE PROPERTY
               STRINGS "Debug" "Release" "MinSizeRel" "RelWithDebInfo")
endif()

#-----------------------------------------------------------------------------
# Superbuild Option - Enabled by default
#-----------------------------------------------------------------------------

option(MITK_USE_SUPERBUILD "Build MITK and the projects it depends on via SuperBuild.cmake." ON)

if(MITK_USE_SUPERBUILD)
  project(MITK-superbuild)
  set(MITK_SOURCE_DIR ${PROJECT_SOURCE_DIR})
  set(MITK_BINARY_DIR ${PROJECT_BINARY_DIR})
else()
  project(MITK)
endif()

#-----------------------------------------------------------------------------
# Warn if source or build path is too long
#-----------------------------------------------------------------------------

if(WIN32)
  set(_src_dir_length_max 50)
  set(_bin_dir_length_max 50)
  if(MITK_USE_SUPERBUILD)
    set(_src_dir_length_max 43) # _src_dir_length_max - strlen(ITK-src)
    set(_bin_dir_length_max 40) # _bin_dir_length_max - strlen(MITK-build)
  endif()

  string(LENGTH "${MITK_SOURCE_DIR}" _src_n)
  string(LENGTH "${MITK_BINARY_DIR}" _bin_n)

  # The warnings should be converted to errors
  if(_src_n GREATER _src_dir_length_max)
    message(WARNING "MITK source code directory path length is too long (${_src_n} > ${_src_dir_length_max})."
                    "Please move the MITK source code directory to a directory with a shorter path." )
  endif()
  if(_bin_n GREATER _bin_dir_length_max)
    message(WARNING "MITK build directory path length is too long (${_bin_n} > ${_bin_dir_length_max})."
                    "Please move the MITK build directory to a directory with a shorter path." )
  endif()
endif()

#-----------------------------------------------------------------------------
# See http://cmake.org/cmake/help/cmake-2-8-docs.html#section_Policies for details
#-----------------------------------------------------------------------------

set(project_policies
  CMP0001 # NEW: CMAKE_BACKWARDS_COMPATIBILITY should no longer be used.
  CMP0002 # NEW: Logical target names must be globally unique.
  CMP0003 # NEW: Libraries linked via full path no longer produce linker search paths.
  CMP0004 # NEW: Libraries linked may NOT have leading or trailing whitespace.
  CMP0005 # NEW: Preprocessor definition values are now escaped automatically.
  CMP0006 # NEW: Installing MACOSX_BUNDLE targets requires a BUNDLE DESTINATION.
  CMP0007 # NEW: List command no longer ignores empty elements.
  CMP0008 # NEW: Libraries linked by full-path must have a valid library file name.
  CMP0009 # NEW: FILE GLOB_RECURSE calls should not follow symlinks by default.
  CMP0010 # NEW: Bad variable reference syntax is an error.
  CMP0011 # NEW: Included scripts do automatic cmake_policy PUSH and POP.
  CMP0012 # NEW: if() recognizes numbers and boolean constants.
  CMP0013 # NEW: Duplicate binary directories are not allowed.
  CMP0014 # NEW: Input directories must have CMakeLists.txt
  CMP0020 # NEW: Automatically link Qt executables to qtmain target on Windows
  )
foreach(policy ${project_policies})
  if(POLICY ${policy})
    cmake_policy(SET ${policy} NEW)
  endif()
endforeach()

#-----------------------------------------------------------------------------
# Update CMake module path
#------------------------------------------------------------------------------

set(MITK_CMAKE_DIR ${MITK_SOURCE_DIR}/CMake)

set(CMAKE_MODULE_PATH
  ${MITK_CMAKE_DIR}
  ${CMAKE_MODULE_PATH}
  )

#-----------------------------------------------------------------------------
# CMake function(s) and macro(s)
#-----------------------------------------------------------------------------

include(mitkMacroEmptyExternalProject)
include(mitkFunctionGenerateProjectXml)
include(mitkFunctionSuppressWarnings)
include(FeatureSummary)

SUPPRESS_VC_DEPRECATED_WARNINGS()

#-----------------------------------------------------------------------------
# Output directories.
#-----------------------------------------------------------------------------

foreach(type LIBRARY RUNTIME ARCHIVE)
  # Make sure the directory exists
  if(DEFINED MITK_CMAKE_${type}_OUTPUT_DIRECTORY
     AND NOT EXISTS ${MITK_CMAKE_${type}_OUTPUT_DIRECTORY})
    message("Creating directory MITK_CMAKE_${type}_OUTPUT_DIRECTORY: ${MITK_CMAKE_${type}_OUTPUT_DIRECTORY}")
    file(MAKE_DIRECTORY "${MITK_CMAKE_${type}_OUTPUT_DIRECTORY}")
  endif()

  if(MITK_USE_SUPERBUILD)
    set(output_dir ${MITK_BINARY_DIR}/bin)
    if(NOT DEFINED MITK_CMAKE_${type}_OUTPUT_DIRECTORY)
      set(MITK_CMAKE_${type}_OUTPUT_DIRECTORY ${MITK_BINARY_DIR}/MITK-build/bin)
    endif()
  else()
    if(NOT DEFINED MITK_CMAKE_${type}_OUTPUT_DIRECTORY)
      set(output_dir ${MITK_BINARY_DIR}/bin)
    else()
      set(output_dir ${MITK_CMAKE_${type}_OUTPUT_DIRECTORY})
    endif()
  endif()
  set(CMAKE_${type}_OUTPUT_DIRECTORY ${output_dir} CACHE INTERNAL "Single output directory for building all libraries.")
  mark_as_advanced(CMAKE_${type}_OUTPUT_DIRECTORY)
endforeach()

#-----------------------------------------------------------------------------
# Additional MITK Options (also shown during superbuild)
#-----------------------------------------------------------------------------

option(BUILD_SHARED_LIBS "Build MITK with shared libraries" ON)
option(WITH_COVERAGE "Enable/Disable coverage" OFF)
option(BUILD_TESTING "Test the project" ON)

option(MITK_BUILD_ALL_APPS "Build all MITK applications" OFF)
set(MITK_BUILD_TUTORIAL OFF CACHE INTERNAL "Deprecated! Use MITK_BUILD_EXAMPLES instead!")
option(MITK_BUILD_EXAMPLES "Build the MITK Examples" ${MITK_BUILD_TUTORIAL})
option(MITK_USE_ACVD "Use Approximated Centroidal Voronoi Diagrams" OFF)
option(MITK_USE_GLEW "Use the GLEW library" ON)
option(MITK_USE_Boost "Use the Boost C++ library" OFF)
option(MITK_USE_BLUEBERRY "Build the BlueBerry platform" ON)
option(MITK_USE_CTK "Use CTK in MITK" ${MITK_USE_BLUEBERRY})
option(MITK_USE_QT "Use Nokia's Qt library" ${MITK_USE_CTK})
set(DESIRED_QT_VERSION 4 CACHE STRING "Pick a version of Qt to use: 4 or 5")
set(MITK_DESIRED_QT_VERSION ${DESIRED_QT_VERSION})
option(MITK_USE_DCMTK "EXPERIMENTAL, superbuild only: Use DCMTK in MITK" ${MITK_USE_CTK})
option(MITK_USE_OpenCV "Use Intel's OpenCV library" OFF)
option(MITK_USE_OpenCL "Use OpenCL GPU-Computing library" OFF)
option(MITK_USE_Poco "Use the Poco library" ON)
option(MITK_USE_SOFA "Use Simulation Open Framework Architecture" OFF)
option(MITK_USE_Python "Use Python wrapping in MITK" OFF)
set(MITK_USE_CableSwig ${MITK_USE_Python})

option(MITK_ENABLE_PIC_READER "Enable support for reading the DKFZ pic file format." ON)

mark_as_advanced(MITK_BUILD_ALL_APPS
                 MITK_USE_GLEW
                 MITK_USE_CTK
                 MITK_USE_DCMTK
                 MITK_ENABLE_PIC_READER
                )

if(MITK_USE_Python)
  FIND_PACKAGE(PythonLibs REQUIRED)
  FIND_PACKAGE(PythonInterp REQUIRED)
endif()

if(MITK_USE_Boost)
  option(MITK_USE_SYSTEM_Boost "Use the system Boost" OFF)
  set(MITK_USE_Boost_LIBRARIES "" CACHE STRING "A semi-colon separated list of required Boost libraries")
endif()

if(MITK_USE_BLUEBERRY)
  if(NOT DESIRED_QT_VERSION MATCHES 4)
    message("Forcing MITK_USE_BLUEBERRY to OFF because of DESIRED_QT_VERSION ${DESIRED_QT_VERSION}")
    set(MITK_USE_BLUEBERRY OFF CACHE BOOL "Build the BlueBerry application platform" FORCE)
  endif()
endif()

if(MITK_USE_BLUEBERRY)
  option(MITK_BUILD_ALL_PLUGINS "Build all MITK plugins" OFF)
  mark_as_advanced(MITK_BUILD_ALL_PLUGINS)

  if(NOT MITK_USE_CTK)
    message("Forcing MITK_USE_CTK to ON because of MITK_USE_BLUEBERRY")
    set(MITK_USE_CTK ON CACHE BOOL "Use CTK in MITK" FORCE)
  endif()
endif()

if(MITK_USE_CTK)
  if(NOT MITK_USE_QT)
    message("Forcing MITK_USE_QT to ON because of MITK_USE_CTK")
    set(MITK_USE_QT ON CACHE BOOL "Use Nokia's Qt library in MITK" FORCE)
  else()
    if(NOT DESIRED_QT_VERSION MATCHES 4)
      message("Forcing MITK_USE_CTK to OFF because of DESIRED_QT_VERSION ${DESIRED_QT_VERSION}")
      set(MITK_USE_CTK OFF CACHE BOOL "Use CTK in MITK" FORCE)
    endif()
  endif()
  if(NOT MITK_USE_DCMTK)
    message("Setting MITK_USE_DCMTK to ON because DCMTK needs to be build for CTK")
    set(MITK_USE_DCMTK ON CACHE BOOL "Use DCMTK in MITK" FORCE)
  endif()
endif()

if(MITK_USE_QT)
  # find the package at the very beginning, so that QT4_FOUND is available
  if(DESIRED_QT_VERSION MATCHES 4)
    set(MITK_QT4_MINIMUM_VERSION 4.6.2)
    find_package(Qt4 ${MITK_QT4_MINIMUM_VERSION} REQUIRED)
    set(MITK_USE_Qt4 TRUE)
    set(MITK_USE_Qt5 FALSE)
  endif(DESIRED_QT_VERSION MATCHES 4)
  if(DESIRED_QT_VERSION MATCHES 5)
    set(MITK_QT5_MINIMUM_VERSION 5.0.0)
    set(MITK_USE_Qt4 FALSE)
    set(MITK_USE_Qt5 TRUE)
  endif(DESIRED_QT_VERSION MATCHES 5)
else()
  set(MITK_USE_Qt4 FALSE)
  set(MITK_USE_Qt5 FALSE)
endif()

if(MITK_USE_SOFA)
  # SOFA requires at least CMake 2.8.8
  set(SOFA_CMAKE_VERSION 2.8.8)
  if(${CMAKE_VERSION} VERSION_LESS ${SOFA_CMAKE_VERSION})
    set(MITK_USE_SOFA OFF CACHE BOOL "" FORCE)
    message(WARNING "Switched off MITK_USE_SOFA\n  Minimum required CMake version: ${SOFA_CMAKE_VERSION}\n  Installed CMake version: ${CMAKE_VERSION}")
  endif()
  # SOFA/ITK combination requires at least MSVC 2010
  if(MSVC_VERSION AND MSVC_VERSION LESS 1600)
    set(MITK_USE_SOFA OFF CACHE BOOL "" FORCE)
    message(WARNING "Switched off MITK_USE_SOFA\n  MSVC versions less than 2010 are not supported.")
  endif()
  # SOFA requires boost library
  if(MITK_USE_SOFA AND NOT MITK_USE_Boost)
    message("Forcing MITK_USE_Boost to ON because of MITK_USE_SOFA")
    set(MITK_USE_Boost ON CACHE BOOL "" FORCE)
  endif()
  # SOFA requires boost system library
  list(FIND MITK_USE_Boost_LIBRARIES system _result)
  if(_result LESS 0)
    message("Adding 'system' to MITK_USE_Boost_LIBRARIES.")
    list(APPEND MITK_USE_Boost_LIBRARIES system)
  endif()
  # SOFA requires boost thread library
  list(FIND MITK_USE_Boost_LIBRARIES thread _result)
  if(_result LESS 0)
    message("Adding 'thread' to MITK_USE_Boost_LIBRARIES.")
    list(APPEND MITK_USE_Boost_LIBRARIES thread)
  endif()
  set(MITK_USE_Boost_LIBRARIES ${MITK_USE_Boost_LIBRARIES} CACHE STRING "" FORCE)
  # Allow setting external SOFA plugins directory and SOFA plugins
  set(MITK_USE_SOFA_PLUGINS_DIR ${MITK_USE_SOFA_PLUGINS_DIR} CACHE PATH "External SOFA plugins directory" FORCE)
  set(MITK_USE_SOFA_PLUGINS ${MITK_USE_SOFA_PLUGINS} CACHE PATH "List of semicolon-separated plugin names" FORCE)
endif()

# Customize the default pixel types for multiplex macros

set(MITK_ACCESSBYITK_INTEGRAL_PIXEL_TYPES
    "int, unsigned int, short, unsigned short, char, unsigned char"
    CACHE STRING "List of integral pixel types used in AccessByItk and InstantiateAccessFunction macros")

set(MITK_ACCESSBYITK_FLOATING_PIXEL_TYPES
    "double, float"
    CACHE STRING "List of floating pixel types used in AccessByItk and InstantiateAccessFunction macros")

set(MITK_ACCESSBYITK_COMPOSITE_PIXEL_TYPES
    "itk::RGBPixel<unsigned char>, itk::RGBAPixel<unsigned char>"
    CACHE STRING "List of composite pixel types used in AccessByItk and InstantiateAccessFunction macros")

set(MITK_ACCESSBYITK_DIMENSIONS
    "2,3"
    CACHE STRING "List of dimensions used in AccessByItk and InstantiateAccessFunction macros")

mark_as_advanced(MITK_ACCESSBYITK_INTEGRAL_PIXEL_TYPES
                 MITK_ACCESSBYITK_FLOATING_PIXEL_TYPES
                 MITK_ACCESSBYITK_COMPOSITE_PIXEL_TYPES
                 MITK_ACCESSBYITK_DIMENSIONS
                )

# consistency checks

if(NOT MITK_ACCESSBYITK_INTEGRAL_PIXEL_TYPES)
  set(MITK_ACCESSBYITK_INTEGRAL_PIXEL_TYPES
      "int, unsigned int, short, unsigned short, char, unsigned char"
      CACHE STRING "List of integral pixel types used in AccessByItk and InstantiateAccessFunction macros" FORCE)
endif()

if(NOT MITK_ACCESSBYITK_FLOATING_PIXEL_TYPES)
  set(MITK_ACCESSBYITK_FLOATING_PIXEL_TYPES
      "double, float"
      CACHE STRING "List of floating pixel types used in AccessByItk and InstantiateAccessFunction macros" FORCE)
endif()

if(NOT MITK_ACCESSBYITK_COMPOSITE_PIXEL_TYPES)
  set(MITK_ACCESSBYITK_COMPOSITE_PIXEL_TYPES
    "itk::RGBPixel<unsigned char>, itk::RGBAPixel<unsigned char>"
    CACHE STRING "List of composite pixel types used in AccessByItk and InstantiateAccessFunction macros" FORCE)
endif()

if(NOT MITK_ACCESSBYITK_DIMENSIONS)
  set(MITK_ACCESSBYITK_DIMENSIONS
      "2,3"
      CACHE STRING "List of dimensions used in AccessByItk and InstantiateAccessFunction macros")
endif()

#-----------------------------------------------------------------------------
# Project.xml
#-----------------------------------------------------------------------------

# A list of topologically ordered targets
set(CTEST_PROJECT_SUBPROJECTS)
if(MITK_USE_BLUEBERRY)
  list(APPEND CTEST_PROJECT_SUBPROJECTS BlueBerry)
endif()

list(APPEND CTEST_PROJECT_SUBPROJECTS
  MITK-Core
  MITK-CoreUI
  MITK-IGT
  MITK-ToF
  MITK-DTI
  MITK-Registration
  MITK-Modules # all modules not contained in a specific subproject
  MITK-Plugins # all plugins not contained in a specific subproject
  MITK-Examples
  Unlabeled # special "subproject" catching all unlabeled targets and tests
  )

# Configure CTestConfigSubProject.cmake that could be used by CTest scripts
configure_file(${MITK_SOURCE_DIR}/CTestConfigSubProject.cmake.in
               ${MITK_BINARY_DIR}/CTestConfigSubProject.cmake)

if(CTEST_PROJECT_ADDITIONAL_TARGETS)
  # those targets will be executed at the end of the ctest driver script
  # and they also get their own subproject label
  set(subproject_list "${CTEST_PROJECT_SUBPROJECTS};${CTEST_PROJECT_ADDITIONAL_TARGETS}")
else()
  set(subproject_list "${CTEST_PROJECT_SUBPROJECTS}")
endif()

# Generate Project.xml file expected by the CTest driver script
mitkFunctionGenerateProjectXml(${MITK_BINARY_DIR} MITK "${subproject_list}" ${MITK_USE_SUPERBUILD})

#-----------------------------------------------------------------------------
# Superbuild script
#-----------------------------------------------------------------------------

if(MITK_USE_SUPERBUILD)
  include("${CMAKE_CURRENT_SOURCE_DIR}/SuperBuild.cmake")

  # Print configuration summary
  message("\n\n")
  feature_summary(
    DESCRIPTION "------- FEATURE SUMMARY FOR ${PROJECT_NAME} -------"
    WHAT ALL)
  return()
endif()

#*****************************************************************************
#****************************  END OF SUPERBUILD  ****************************
#*****************************************************************************

#-----------------------------------------------------------------------------
# CMake function(s) and macro(s)
#-----------------------------------------------------------------------------

include(WriteBasicConfigVersionFile)
include(CheckCXXSourceCompiles)
include(mitkFunctionCheckCompilerFlags)
include(mitkFunctionGetGccVersion)
include(MacroParseArguments)
include(mitkFunctionSuppressWarnings) # includes several functions
include(mitkFunctionOrganizeSources)
include(mitkFunctionGetVersion)
include(mitkFunctionGetVersionDescription)
include(mitkFunctionCreateWindowsBatchScript)
include(mitkFunctionInstallProvisioningFiles)
include(mitkFunctionInstallAutoLoadModules)
include(mitkFunctionGetLibrarySearchPaths)
include(mitkFunctionCompileSnippets)
include(mitkFunctionUseModules)
include(mitkMacroCreateModuleConf)
include(mitkFunctionCheckModuleDependencies)
include(mitkFunctionCreateModule)
include(mitkMacroCreateExecutable)
include(mitkMacroCheckModule)
include(mitkMacroCreateModuleTests)
include(mitkFunctionAddCustomModuleTest)
include(mitkMacroUseModule)
include(mitkMacroMultiplexPicType)
include(mitkMacroInstall)
include(mitkMacroInstallHelperApp)
include(mitkMacroInstallTargets)
include(mitkMacroGenerateToolsLibrary)
include(mitkMacroGetLinuxDistribution)
include(mitkMacroGetPMDPlatformString)

#-----------------------------------------------------------------------------
# Set MITK specific options and variables (NOT available during superbuild)
#-----------------------------------------------------------------------------

# ASK THE USER TO SHOW THE CONSOLE WINDOW FOR CoreApp and mitkWorkbench
option(MITK_SHOW_CONSOLE_WINDOW "Use this to enable or disable the console window when starting MITK GUI Applications" ON)
mark_as_advanced(MITK_SHOW_CONSOLE_WINDOW)

# TODO: check if necessary
option(USE_ITKZLIB "Use the ITK zlib for pic compression." ON)
mark_as_advanced(USE_ITKZLIB)

if(NOT MITK_FAST_TESTING)
  if(DEFINED MITK_CTEST_SCRIPT_MODE
      AND (MITK_CTEST_SCRIPT_MODE STREQUAL "continuous" OR MITK_CTEST_SCRIPT_MODE STREQUAL "experimental") )
    set(MITK_FAST_TESTING 1)
  endif()
endif()

#-----------------------------------------------------------------------------
# Get MITK version info
#-----------------------------------------------------------------------------

mitkFunctionGetVersion(${MITK_SOURCE_DIR} MITK)
mitkFunctionGetVersionDescription(${MITK_SOURCE_DIR} MITK)

#-----------------------------------------------------------------------------
# Installation preparation
#
# These should be set before any MITK install macros are used
#-----------------------------------------------------------------------------

# on Mac OSX all BlueBerry plugins get copied into every
# application bundle (.app directory) specified here
if(MITK_USE_BLUEBERRY AND APPLE)

  include("${CMAKE_CURRENT_SOURCE_DIR}/Applications/AppList.cmake")

  foreach(mitk_app ${MITK_APPS})
    # extract option_name
    string(REPLACE "^^" "\\;" target_info ${mitk_app})
    set(target_info_list ${target_info})
    list(GET target_info_list 1 option_name)
    list(GET target_info_list 0 app_name)
    # check if the application is enabled
    if(${option_name} OR MITK_BUILD_ALL_APPS)
      set(MACOSX_BUNDLE_NAMES ${MACOSX_BUNDLE_NAMES} ${app_name})
    endif()
  endforeach()

endif()

#-----------------------------------------------------------------------------
# Set symbol visibility Flags
#-----------------------------------------------------------------------------

# MinGW does not export all symbols automatically, so no need to set flags
if(CMAKE_COMPILER_IS_GNUCXX AND NOT MINGW)
  set(VISIBILITY_CXX_FLAGS ) #"-fvisibility=hidden -fvisibility-inlines-hidden")
endif()

#-----------------------------------------------------------------------------
# Set coverage Flags
#-----------------------------------------------------------------------------

if(WITH_COVERAGE)
  if("${CMAKE_CXX_COMPILER_ID}" STREQUAL "GNU")
    set(coverage_flags "-g -fprofile-arcs -ftest-coverage -O0 -DNDEBUG")
    set(COVERAGE_CXX_FLAGS ${coverage_flags})
    set(COVERAGE_C_FLAGS ${coverage_flags})
  endif()
endif()

#-----------------------------------------------------------------------------
# MITK C/CXX Flags
#-----------------------------------------------------------------------------

set(MITK_C_FLAGS "${COVERAGE_C_FLAGS}")
set(MITK_C_FLAGS_DEBUG )
set(MITK_C_FLAGS_RELEASE )
set(MITK_CXX_FLAGS "${VISIBILITY_CXX_FLAGS} ${COVERAGE_CXX_FLAGS}")
set(MITK_CXX_FLAGS_DEBUG )
set(MITK_CXX_FLAGS_RELEASE )

set(MITK_EXE_LINKER_FLAGS )
set(MITK_SHARED_LINKER_FLAGS )

if(WIN32)
  set(MITK_CXX_FLAGS "${MITK_CXX_FLAGS} -D_WIN32_WINNT=0x0501 -DPOCO_NO_UNWINDOWS -DWIN32_LEAN_AND_MEAN")
  set(MITK_CXX_FLAGS "${MITK_CXX_FLAGS} /wd4231") # warning C4231: nonstandard extension used : 'extern' before template explicit instantiation
endif()

if(NOT MSVC_VERSION)
  foreach(_flag
    -Wall
    -Wextra
    -Wpointer-arith
    -Winvalid-pch
    -Wcast-align
    -Wwrite-strings
    -Wno-error=gnu
    -Wno-error=unknown-pragmas
    # The strict-overflow warning is generated by ITK template code
    -Wno-error=strict-overflow
    -Woverloaded-virtual
    -Wstrict-null-sentinel
    #-Wold-style-cast
    #-Wsign-promo

    # the following two lines should be removed after ITK-3097 has
    # been resolved, see also MITK bug 15279
    -Wno-unused-local-typedefs
    -Wno-array-bounds

    -fdiagnostics-show-option
    )
    mitkFunctionCheckCAndCXXCompilerFlags(${_flag} MITK_C_FLAGS MITK_CXX_FLAGS)
  endforeach()
endif()

mitkFunctionCheckCompilerFlags("-Wl,--no-undefined" MITK_SHARED_LINKER_FLAGS)
mitkFunctionCheckCompilerFlags("-Wl,--as-needed" MITK_SHARED_LINKER_FLAGS)

if(CMAKE_COMPILER_IS_GNUCXX)

  mitkFunctionGetGccVersion(${CMAKE_CXX_COMPILER} GCC_VERSION)
  # With older version of gcc supporting the flag -fstack-protector-all, an extra dependency to libssp.so
  # is introduced. If gcc is smaller than 4.4.0 and the build type is Release let's not include the flag.
  # Doing so should allow to build package made for distribution using older linux distro.
  if(${GCC_VERSION} VERSION_GREATER "4.4.0" OR (CMAKE_BUILD_TYPE STREQUAL "Debug" AND ${GCC_VERSION} VERSION_LESS "4.4.0"))
    mitkFunctionCheckCAndCXXCompilerFlags("-fstack-protector-all" MITK_C_FLAGS MITK_CXX_FLAGS)
  endif()
  if(MINGW)
    # suppress warnings about auto imported symbols
    set(MITK_SHARED_LINKER_FLAGS "-Wl,--enable-auto-import ${MITK_SHARED_LINKER_FLAGS}")
  endif()

  set(MITK_CXX_FLAGS_RELEASE "-D_FORTIFY_SOURCE=2 ${MITK_CXX_FLAGS_RELEASE}")

endif()

set(MITK_MODULE_LINKER_FLAGS ${MITK_SHARED_LINKER_FLAGS})
set(MITK_EXE_LINKER_FLAGS ${MITK_SHARED_LINKER_FLAGS})

#-----------------------------------------------------------------------------
# MITK Packages
#-----------------------------------------------------------------------------

set(MITK_MODULES_PACKAGE_DEPENDS_DIR ${MITK_SOURCE_DIR}/CMake/PackageDepends)
set(MODULES_PACKAGE_DEPENDS_DIRS ${MITK_MODULES_PACKAGE_DEPENDS_DIR})

#-----------------------------------------------------------------------------
# Testing
#-----------------------------------------------------------------------------

if(BUILD_TESTING)
  enable_testing()
  include(CTest)
  mark_as_advanced(TCL_TCLSH DART_ROOT)

  option(MITK_ENABLE_RENDERING_TESTING OFF "Enable the MITK rendering tests. Requires x-server in Linux.")
  #Rendering testing does not work for Linux nightlies, thus it is disabled per default
  #and activated for Mac and Windows.
  if(WIN32 OR APPLE)
    set(MITK_ENABLE_RENDERING_TESTING ON)
  endif()
  mark_as_advanced( MITK_ENABLE_RENDERING_TESTING )

  # Setup file for setting custom ctest vars
  configure_file(
    CMake/CTestCustom.cmake.in
    ${MITK_BINARY_DIR}/CTestCustom.cmake
    @ONLY
    )

  # Configuration for the CMake-generated test driver
  set(CMAKE_TESTDRIVER_EXTRA_INCLUDES "#include <stdexcept>")
  set(CMAKE_TESTDRIVER_BEFORE_TESTMAIN "
    try
      {")
  set(CMAKE_TESTDRIVER_AFTER_TESTMAIN "    }
      catch( std::exception & excp )
        {
        fprintf(stderr,\"%s\\n\",excp.what());
        return EXIT_FAILURE;
        }
      catch( ... )
        {
        printf(\"Exception caught in the test driver\\n\");
        return EXIT_FAILURE;
        }
      ")

  set(MITK_TEST_OUTPUT_DIR "${MITK_BINARY_DIR}/test_output")
  if(NOT EXISTS ${MITK_TEST_OUTPUT_DIR})
    file(MAKE_DIRECTORY ${MITK_TEST_OUTPUT_DIR})
  endif()

  # Test the external project template
  if(MITK_USE_BLUEBERRY)
    include(mitkTestProjectTemplate)
  endif()

  # Test the package target
  include(mitkPackageTest)
endif()

configure_file(mitkTestingConfig.h.in ${MITK_BINARY_DIR}/mitkTestingConfig.h)

#-----------------------------------------------------------------------------
# MITK_SUPERBUILD_BINARY_DIR
#-----------------------------------------------------------------------------

# If MITK_SUPERBUILD_BINARY_DIR isn't defined, it means MITK is *NOT* build using Superbuild.
# In that specific case, MITK_SUPERBUILD_BINARY_DIR should default to MITK_BINARY_DIR
if(NOT DEFINED MITK_SUPERBUILD_BINARY_DIR)
  set(MITK_SUPERBUILD_BINARY_DIR ${MITK_BINARY_DIR})
endif()

#-----------------------------------------------------------------------------
# Compile Utilities and set-up MITK variables
#-----------------------------------------------------------------------------

include(mitkSetupVariables)

  #-----------------------------------------------------------------------------
  # Cleanup
  #-----------------------------------------------------------------------------

  file(GLOB _MODULES_CONF_FILES ${PROJECT_BINARY_DIR}/${MODULES_CONF_DIRNAME}/*.cmake)
  if(_MODULES_CONF_FILES)
    file(REMOVE ${_MODULES_CONF_FILES})
  endif()

add_subdirectory(Utilities)

if(MITK_USE_BLUEBERRY)

  # We need to hack a little bit because MITK applications may need
  # to enable certain BlueBerry plug-ins. However, these plug-ins
  # are validated separately from the MITK plug-ins and know nothing
  # about potential MITK plug-in dependencies of the applications. Hence
  # we cannot pass the MITK application list to the BlueBerry
  # ctkMacroSetupPlugins call but need to extract the BlueBerry dependencies
  # from the applications and set them explicitly.

  include("${CMAKE_CURRENT_SOURCE_DIR}/Applications/AppList.cmake")

  foreach(mitk_app ${MITK_APPS})
    # extract target_dir and option_name
    string(REPLACE "^^" "\\;" target_info ${mitk_app})
    set(target_info_list ${target_info})
    list(GET target_info_list 0 target_dir)
    list(GET target_info_list 1 option_name)
    # check if the application is enabled and if target_libraries.cmake exists
    if((${option_name} OR MITK_BUILD_ALL_APPS) AND EXISTS "${CMAKE_CURRENT_SOURCE_DIR}/Applications/${target_dir}/target_libraries.cmake")
      include("${CMAKE_CURRENT_SOURCE_DIR}/Applications/${target_dir}/target_libraries.cmake")
      foreach(_target_dep ${target_libraries})
        if(_target_dep MATCHES org_blueberry_)
          string(REPLACE _ . _app_bb_dep ${_target_dep})
          # explicitly set the build option for the BlueBerry plug-in
          set(BLUEBERRY_BUILD_${_app_bb_dep} ON CACHE BOOL "Build the ${_app_bb_dep} plug-in")
        endif()
      endforeach()
    endif()
  endforeach()

  set(mbilog_DIR "${mbilog_BINARY_DIR}")

  if(MITK_BUILD_ALL_PLUGINS)
    set(BLUEBERRY_BUILD_ALL_PLUGINS ON)
  endif()

  set(BLUEBERRY_XPDOC_OUTPUT_DIR ${MITK_DOXYGEN_OUTPUT_DIR}/html/extension-points/html/)

  add_subdirectory(BlueBerry)

  set(BlueBerry_DIR ${CMAKE_CURRENT_BINARY_DIR}/BlueBerry
      CACHE PATH "The directory containing a CMake configuration file for BlueBerry" FORCE)

  include(mitkMacroCreateCTKPlugin)

endif()

#-----------------------------------------------------------------------------
# Set C/CXX and linker flags for MITK code
#-----------------------------------------------------------------------------

set(CMAKE_CXX_FLAGS "${CMAKE_CXX_FLAGS} ${MITK_CXX_FLAGS}")
set(CMAKE_CXX_FLAGS_DEBUG "${CMAKE_CXX_FLAGS_DEBUG} ${MITK_CXX_FLAGS_DEBUG}")
set(CMAKE_CXX_FLAGS_RELEASE "${CMAKE_CXX_FLAGS_RELEASE} ${MITK_CXX_FLAGS_RELEASE}")
set(CMAKE_C_FLAGS "${CMAKE_C_FLAGS} ${MITK_C_FLAGS}")
set(CMAKE_C_FLAGS_DEBUG "${CMAKE_C_FLAGS_DEBUG} ${MITK_C_FLAGS_DEBUG}")
set(CMAKE_C_FLAGS_RELEASE "${CMAKE_C_FLAGS_RELEASE} ${MITK_C_FLAGS_RELEASE}")

set(CMAKE_EXE_LINKER_FLAGS "${CMAKE_EXE_LINKER_FLAGS} ${MITK_EXE_LINKER_FLAGS}")
set(CMAKE_SHARED_LINKER_FLAGS "${CMAKE_SHARED_LINKER_FLAGS} ${MITK_SHARED_LINKER_FLAGS}")
set(CMAKE_MODULE_LINKER_FLAGS "${CMAKE_MODULE_LINKER_FLAGS} ${MITK_MODULE_LINKER_FLAGS}")

#-----------------------------------------------------------------------------
# Add custom targets representing CDash subprojects
#-----------------------------------------------------------------------------

foreach(subproject ${CTEST_PROJECT_SUBPROJECTS})
  if(NOT TARGET ${subproject} AND NOT subproject MATCHES "Unlabeled")
    add_custom_target(${subproject})
  endif()
endforeach()

#-----------------------------------------------------------------------------
# Add subdirectories
#-----------------------------------------------------------------------------

add_subdirectory(Core)

add_subdirectory(Modules)

if(MITK_USE_BLUEBERRY)

  find_package(BlueBerry REQUIRED)

  set(MITK_DEFAULT_SUBPROJECTS MITK-Plugins)

  # Plug-in testing (needs some work to be enabled again)
  if(BUILD_TESTING)
    include(berryTestingHelpers)

    set(BLUEBERRY_UI_TEST_APP "${CMAKE_RUNTIME_OUTPUT_DIRECTORY}/CoreApp")
    get_target_property(_is_macosx_bundle CoreApp MACOSX_BUNDLE)
    if(APPLE AND _is_macosx_bundle)
      set(BLUEBERRY_UI_TEST_APP "${CMAKE_RUNTIME_OUTPUT_DIRECTORY}/CoreApp.app/Contents/MacOS/CoreApp")
    endif()

    set(BLUEBERRY_TEST_APP_ID "org.mitk.qt.coreapplication")
  endif()

  include("${CMAKE_CURRENT_SOURCE_DIR}/Plugins/PluginList.cmake")
  set(mitk_plugins_fullpath )
  foreach(mitk_plugin ${MITK_EXT_PLUGINS})
    list(APPEND mitk_plugins_fullpath Plugins/${mitk_plugin})
  endforeach()

  if(EXISTS ${MITK_PRIVATE_MODULES}/PluginList.cmake)
    include(${MITK_PRIVATE_MODULES}/PluginList.cmake)

    foreach(mitk_plugin ${MITK_PRIVATE_PLUGINS})
      list(APPEND mitk_plugins_fullpath ${MITK_PRIVATE_MODULES}/${mitk_plugin})
    endforeach()
  endif()

  if(MITK_BUILD_EXAMPLES)
    include("${CMAKE_CURRENT_SOURCE_DIR}/Examples/Plugins/PluginList.cmake")
    set(mitk_example_plugins_fullpath )
    foreach(mitk_example_plugin ${MITK_EXAMPLE_PLUGINS})
      list(APPEND mitk_example_plugins_fullpath Examples/Plugins/${mitk_example_plugin})
      list(APPEND mitk_plugins_fullpath Examples/Plugins/${mitk_example_plugin})
    endforeach()
  endif()

  # Specify which plug-ins belong to this project
  macro(GetMyTargetLibraries all_target_libraries varname)
    set(re_ctkplugin_mitk "^org_mitk_[a-zA-Z0-9_]+$")
    set(re_ctkplugin_bb "^org_blueberry_[a-zA-Z0-9_]+$")
    set(_tmp_list)
    list(APPEND _tmp_list ${all_target_libraries})
    ctkMacroListFilter(_tmp_list re_ctkplugin_mitk re_ctkplugin_bb OUTPUT_VARIABLE ${varname})
  endmacro()

  # Get infos about application directories and build options
  include("${CMAKE_CURRENT_SOURCE_DIR}/Applications/AppList.cmake")
  set(mitk_apps_fullpath )
  foreach(mitk_app ${MITK_APPS})
    list(APPEND mitk_apps_fullpath "${CMAKE_CURRENT_SOURCE_DIR}/Applications/${mitk_app}")
  endforeach()

  if (mitk_plugins_fullpath)
    ctkMacroSetupPlugins(${mitk_plugins_fullpath}
                         BUILD_OPTION_PREFIX MITK_BUILD_
                         APPS ${mitk_apps_fullpath}
                         BUILD_ALL ${MITK_BUILD_ALL_PLUGINS}
                         COMPACT_OPTIONS)
  endif()

  set(MITK_PLUGIN_USE_FILE "${MITK_BINARY_DIR}/MitkPluginUseFile.cmake")
  if(${PROJECT_NAME}_PLUGIN_LIBRARIES)
    ctkFunctionGeneratePluginUseFile(${MITK_PLUGIN_USE_FILE})
  else()
    file(REMOVE ${MITK_PLUGIN_USE_FILE})
    set(MITK_PLUGIN_USE_FILE )
  endif()

  # 11.3.13, change, muellerm: activate python bundle if python and blueberry is active
  if( MITK_USE_Python )
    set(MITK_BUILD_org.mitk.gui.qt.python ON)
  endif()

endif()

#-----------------------------------------------------------------------------
# Python Wrapping
#-----------------------------------------------------------------------------
option(MITK_USE_Python "Build Python integration for MITK (requires CableSwig)." OFF)

#-----------------------------------------------------------------------------
# Documentation
#-----------------------------------------------------------------------------

add_subdirectory(Documentation)

#-----------------------------------------------------------------------------
# Installation
#-----------------------------------------------------------------------------


# set MITK cpack variables
# These are the default variables, which can be overwritten ( see below )
include(mitkSetupCPack)

set(use_default_config ON)

# MITK_APPS is set in Applications/AppList.cmake (included somewhere above
# if MITK_USE_BLUEBERRY is set to ON).
if(MITK_APPS)

  set(activated_apps_no 0)
  list(LENGTH MITK_APPS app_count)

  # Check how many apps have been enabled
  # If more than one app has been activated, the we use the
  # default CPack configuration. Otherwise that apps configuration
  # will be used, if present.
  foreach(mitk_app ${MITK_APPS})
    # extract option_name
    string(REPLACE "^^" "\\;" target_info ${mitk_app})
    set(target_info_list ${target_info})
    list(GET target_info_list 1 option_name)
    # check if the application is enabled
    if(${option_name} OR MITK_BUILD_ALL_APPS)
      MATH(EXPR activated_apps_no "${activated_apps_no} + 1")
    endif()
  endforeach()

  if(app_count EQUAL 1 AND (activated_apps_no EQUAL 1 OR MITK_BUILD_ALL_APPS))
    # Corner case if there is only one app in total
    set(use_project_cpack ON)
  elseif(activated_apps_no EQUAL 1 AND NOT MITK_BUILD_ALL_APPS)
    # Only one app is enabled (no "build all" flag set)
    set(use_project_cpack ON)
  else()
    # Less or more then one app is enabled
    set(use_project_cpack OFF)
  endif()

  foreach(mitk_app ${MITK_APPS})
    # extract target_dir and option_name
    string(REPLACE "^^" "\\;" target_info ${mitk_app})
    set(target_info_list ${target_info})
    list(GET target_info_list 0 target_dir)
    list(GET target_info_list 1 option_name)
    # check if the application is enabled
    if(${option_name} OR MITK_BUILD_ALL_APPS)
      # check whether application specific configuration files will be used
      if(use_project_cpack)
        # use files if they exist
        if(EXISTS "${CMAKE_CURRENT_SOURCE_DIR}/Applications/${target_dir}/CPackOptions.cmake")
          include("${CMAKE_CURRENT_SOURCE_DIR}/Applications/${target_dir}/CPackOptions.cmake")
        endif()

        if(EXISTS "${PROJECT_SOURCE_DIR}/Applications/${target_dir}/CPackConfig.cmake.in")
          set(CPACK_PROJECT_CONFIG_FILE "${PROJECT_BINARY_DIR}/Applications/${target_dir}/CPackConfig.cmake")
          configure_file(${PROJECT_SOURCE_DIR}/Applications/${target_dir}/CPackConfig.cmake.in
                         ${CPACK_PROJECT_CONFIG_FILE} @ONLY)
          set(use_default_config OFF)
        endif()
      endif()
    # add link to the list
    list(APPEND CPACK_CREATE_DESKTOP_LINKS "${target_dir}")
    endif()
  endforeach()

endif()

# if no application specific configuration file was used, use default
if(use_default_config)
  configure_file(${MITK_SOURCE_DIR}/MITKCPackOptions.cmake.in
                 ${MITK_BINARY_DIR}/MITKCPackOptions.cmake @ONLY)
  set(CPACK_PROJECT_CONFIG_FILE "${MITK_BINARY_DIR}/MITKCPackOptions.cmake")
endif()

# include CPack model once all variables are set
include(CPack)

# Additional installation rules
include(mitkInstallRules)

#-----------------------------------------------------------------------------
# Last configuration steps
#-----------------------------------------------------------------------------

set(MITK_EXPORTS_FILE "${MITK_BINARY_DIR}/MitkExports.cmake")
file(REMOVE ${MITK_EXPORTS_FILE})

set(targets_to_export)
get_property(module_targets GLOBAL PROPERTY MITK_MODULE_TARGETS)
if(module_targets)
  list(APPEND targets_to_export ${module_targets})
endif()

if(MITK_USE_BLUEBERRY)
  if(MITK_PLUGIN_LIBRARIES)
    list(APPEND targets_to_export ${MITK_PLUGIN_LIBRARIES})
  endif()
endif()

export(TARGETS ${targets_to_export} APPEND
       FILE ${MITK_EXPORTS_FILE})

set(MITK_EXPORTED_TARGET_PROPERTIES )
foreach(target_to_export ${targets_to_export})
  get_target_property(autoload_targets ${target_to_export} MITK_AUTOLOAD_TARGETS)
  if(autoload_targets)
    set(MITK_EXPORTED_TARGET_PROPERTIES "${MITK_EXPORTED_TARGET_PROPERTIES}
set_target_properties(${target_to_export} PROPERTIES MITK_AUTOLOAD_TARGETS \"${autoload_targets}\")")
  endif()
  get_target_property(autoload_dir ${target_to_export} MITK_AUTOLOAD_DIRECTORY)
  if(autoload_dir)
    set(MITK_EXPORTED_TARGET_PROPERTIES "${MITK_EXPORTED_TARGET_PROPERTIES}
set_target_properties(${target_to_export} PROPERTIES MITK_AUTOLOAD_DIRECTORY \"${autoload_dir}\")")
  endif()
endforeach()

get_property(MITK_ADDITIONAL_LIBRARY_SEARCH_PATHS_CONFIG GLOBAL PROPERTY MITK_ADDITIONAL_LIBRARY_SEARCH_PATHS)

configure_file(${MITK_SOURCE_DIR}/CMake/ToolExtensionITKFactory.cpp.in
               ${MITK_BINARY_DIR}/ToolExtensionITKFactory.cpp.in COPYONLY)
configure_file(${MITK_SOURCE_DIR}/CMake/ToolExtensionITKFactoryLoader.cpp.in
               ${MITK_BINARY_DIR}/ToolExtensionITKFactoryLoader.cpp.in COPYONLY)
configure_file(${MITK_SOURCE_DIR}/CMake/ToolGUIExtensionITKFactory.cpp.in
               ${MITK_BINARY_DIR}/ToolGUIExtensionITKFactory.cpp.in COPYONLY)

set(VISIBILITY_AVAILABLE 0)
set(visibility_test_flag "")
mitkFunctionCheckCompilerFlags("-fvisibility=hidden" visibility_test_flag)
if(visibility_test_flag)
  # The compiler understands -fvisiblity=hidden (probably gcc >= 4 or Clang)
  set(VISIBILITY_AVAILABLE 1)
endif()
configure_file(mitkExportMacros.h.in ${MITK_BINARY_DIR}/mitkExportMacros.h)

configure_file(mitkVersion.h.in ${MITK_BINARY_DIR}/mitkVersion.h)
configure_file(mitkConfig.h.in ${MITK_BINARY_DIR}/mitkConfig.h)

set(IPFUNC_INCLUDE_DIR ${CMAKE_CURRENT_SOURCE_DIR}/Utilities/ipFunc)
set(UTILITIES_DIR ${CMAKE_CURRENT_SOURCE_DIR}/Utilities)

file(GLOB _MODULES_CONF_FILES RELATIVE ${PROJECT_BINARY_DIR}/${MODULES_CONF_DIRNAME} ${PROJECT_BINARY_DIR}/${MODULES_CONF_DIRNAME}/*.cmake)
set(MITK_MODULE_NAMES)
foreach(_module ${_MODULES_CONF_FILES})
  string(REPLACE Config.cmake "" _module_name ${_module})
  list(APPEND MITK_MODULE_NAMES ${_module_name})
endforeach()

configure_file(mitkConfig.h.in ${MITK_BINARY_DIR}/mitkConfig.h)
configure_file(MITKConfig.cmake.in ${MITK_BINARY_DIR}/MITKConfig.cmake @ONLY)

write_basic_config_version_file(${CMAKE_CURRENT_BINARY_DIR}/${PROJECT_NAME}ConfigVersion.cmake
  VERSION ${MITK_VERSION_STRING} COMPATIBILITY AnyNewerVersion)

# If we are under Windows, create two batch files which correctly
# set up the environment for the application and for Visual Studio
if(WIN32)
  include(mitkFunctionCreateWindowsBatchScript)

  set(VS_SOLUTION_FILE "${PROJECT_BINARY_DIR}/${PROJECT_NAME}.sln")
  foreach(VS_BUILD_TYPE debug release)
    mitkFunctionCreateWindowsBatchScript("${MITK_SOURCE_DIR}/CMake/StartVS.bat.in"
      ${PROJECT_BINARY_DIR}/StartVS_${VS_BUILD_TYPE}.bat
      ${VS_BUILD_TYPE})
  endforeach()
endif(WIN32)


#-----------------------------------------------------------------------------
# MITK Applications
#-----------------------------------------------------------------------------

# This must come after MITKConfig.h was generated, since applications
# might do a find_package(MITK REQUIRED).
add_subdirectory(Applications)

#-----------------------------------------------------------------------------
# MITK Examples
#-----------------------------------------------------------------------------

if(MITK_BUILD_EXAMPLES)
  # This must come after MITKConfig.h was generated, since applications
  # might do a find_package(MITK REQUIRED).
  add_subdirectory(Examples)
endif()

#-----------------------------------------------------------------------------
# Print configuration summary
#-----------------------------------------------------------------------------

message("\n\n")
feature_summary(
  DESCRIPTION "------- FEATURE SUMMARY FOR ${PROJECT_NAME} -------"
  WHAT ALL
)<|MERGE_RESOLUTION|>--- conflicted
+++ resolved
@@ -1,16 +1,8 @@
-<<<<<<< HEAD
 if(MITK_USE_QT AND DESIRED_QT_VERSION MATCHES 5)
   cmake_minimum_required(VERSION 2.8.9)
-elseif(APPLE)
-  # With XCode 4.3, the SDK location changed. Older CMake
-  # versions are not able to find it.
+else()
   cmake_minimum_required(VERSION 2.8.8)
-else()
-  cmake_minimum_required(VERSION 2.8.5)
-endif()
-=======
-cmake_minimum_required(VERSION 2.8.8)
->>>>>>> 986701f0
+endif()
 
 #-----------------------------------------------------------------------------
 # Include ctest launchers for dashboard in case of makefile generator
