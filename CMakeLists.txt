cmake_minimum_required(VERSION 2.8.9)

#-----------------------------------------------------------------------------
# Include ctest launchers for dashboard in case of makefile generator
#-----------------------------------------------------------------------------
if(${CMAKE_VERSION} VERSION_GREATER "2.8.9")
  include(CTestUseLaunchers)
endif()

#-----------------------------------------------------------------------------
# Set a default build type if none was specified
#-----------------------------------------------------------------------------

if(NOT CMAKE_BUILD_TYPE AND NOT CMAKE_CONFIGURATION_TYPES)
  message(STATUS "Setting build type to 'Debug' as none was specified.")
  set(CMAKE_BUILD_TYPE Debug CACHE STRING "Choose the type of build." FORCE)

  # Set the possible values of build type for cmake-gui
  set_property(CACHE CMAKE_BUILD_TYPE PROPERTY
               STRINGS "Debug" "Release" "MinSizeRel" "RelWithDebInfo")
endif()

#-----------------------------------------------------------------------------
# Superbuild Option - Enabled by default
#-----------------------------------------------------------------------------

option(MITK_USE_SUPERBUILD "Build MITK and the projects it depends on via SuperBuild.cmake." ON)

if(MITK_USE_SUPERBUILD)
  project(MITK-superbuild)
  set(MITK_SOURCE_DIR ${PROJECT_SOURCE_DIR})
  set(MITK_BINARY_DIR ${PROJECT_BINARY_DIR})
else()
  project(MITK)
endif()

#-----------------------------------------------------------------------------
# Warn if source or build path is too long
#-----------------------------------------------------------------------------

if(WIN32)
  set(_src_dir_length_max 50)
  set(_bin_dir_length_max 50)
  if(MITK_USE_SUPERBUILD)
    set(_src_dir_length_max 43) # _src_dir_length_max - strlen(ITK-src)
    set(_bin_dir_length_max 40) # _bin_dir_length_max - strlen(MITK-build)
  endif()

  string(LENGTH "${MITK_SOURCE_DIR}" _src_n)
  string(LENGTH "${MITK_BINARY_DIR}" _bin_n)

  # The warnings should be converted to errors
  if(_src_n GREATER _src_dir_length_max)
    message(WARNING "MITK source code directory path length is too long (${_src_n} > ${_src_dir_length_max})."
                    "Please move the MITK source code directory to a directory with a shorter path." )
  endif()
  if(_bin_n GREATER _bin_dir_length_max)
    message(WARNING "MITK build directory path length is too long (${_bin_n} > ${_bin_dir_length_max})."
                    "Please move the MITK build directory to a directory with a shorter path." )
  endif()
endif()

#-----------------------------------------------------------------------------
# See http://cmake.org/cmake/help/cmake-2-8-docs.html#section_Policies for details
#-----------------------------------------------------------------------------

set(project_policies
  CMP0001 # NEW: CMAKE_BACKWARDS_COMPATIBILITY should no longer be used.
  CMP0002 # NEW: Logical target names must be globally unique.
  CMP0003 # NEW: Libraries linked via full path no longer produce linker search paths.
  CMP0004 # NEW: Libraries linked may NOT have leading or trailing whitespace.
  CMP0005 # NEW: Preprocessor definition values are now escaped automatically.
  CMP0006 # NEW: Installing MACOSX_BUNDLE targets requires a BUNDLE DESTINATION.
  CMP0007 # NEW: List command no longer ignores empty elements.
  CMP0008 # NEW: Libraries linked by full-path must have a valid library file name.
  CMP0009 # NEW: FILE GLOB_RECURSE calls should not follow symlinks by default.
  CMP0010 # NEW: Bad variable reference syntax is an error.
  CMP0011 # NEW: Included scripts do automatic cmake_policy PUSH and POP.
  CMP0012 # NEW: if() recognizes numbers and boolean constants.
  CMP0013 # NEW: Duplicate binary directories are not allowed.
  CMP0014 # NEW: Input directories must have CMakeLists.txt
  CMP0020 # NEW: Automatically link Qt executables to qtmain target on Windows
  )
foreach(policy ${project_policies})
  if(POLICY ${policy})
    cmake_policy(SET ${policy} NEW)
  endif()
endforeach()

#-----------------------------------------------------------------------------
# Update CMake module path
#------------------------------------------------------------------------------

set(MITK_CMAKE_DIR ${MITK_SOURCE_DIR}/CMake)

set(CMAKE_MODULE_PATH
  ${MITK_CMAKE_DIR}
  ${CMAKE_MODULE_PATH}
  )

#-----------------------------------------------------------------------------
# CMake function(s) and macro(s)
#-----------------------------------------------------------------------------

include(mitkMacroEmptyExternalProject)
include(mitkFunctionGenerateProjectXml)
include(mitkFunctionSuppressWarnings)
include(mitkFunctionEnableBuildConfiguration)
include(FeatureSummary)

SUPPRESS_VC_DEPRECATED_WARNINGS()

#-----------------------------------------------------------------------------
# Output directories.
#-----------------------------------------------------------------------------

foreach(type LIBRARY RUNTIME ARCHIVE)
  # Make sure the directory exists
  if(DEFINED MITK_CMAKE_${type}_OUTPUT_DIRECTORY
     AND NOT EXISTS ${MITK_CMAKE_${type}_OUTPUT_DIRECTORY})
    message("Creating directory MITK_CMAKE_${type}_OUTPUT_DIRECTORY: ${MITK_CMAKE_${type}_OUTPUT_DIRECTORY}")
    file(MAKE_DIRECTORY "${MITK_CMAKE_${type}_OUTPUT_DIRECTORY}")
  endif()

  if(MITK_USE_SUPERBUILD)
    set(output_dir ${MITK_BINARY_DIR}/bin)
    if(NOT DEFINED MITK_CMAKE_${type}_OUTPUT_DIRECTORY)
      set(MITK_CMAKE_${type}_OUTPUT_DIRECTORY ${MITK_BINARY_DIR}/MITK-build/bin)
    endif()
  else()
    if(NOT DEFINED MITK_CMAKE_${type}_OUTPUT_DIRECTORY)
      set(output_dir ${MITK_BINARY_DIR}/bin)
    else()
      set(output_dir ${MITK_CMAKE_${type}_OUTPUT_DIRECTORY})
    endif()
  endif()
  set(CMAKE_${type}_OUTPUT_DIRECTORY ${output_dir} CACHE INTERNAL "Single output directory for building all libraries.")
  mark_as_advanced(CMAKE_${type}_OUTPUT_DIRECTORY)
endforeach()

#-----------------------------------------------------------------------------
# Additional MITK Options (also shown during superbuild)
#-----------------------------------------------------------------------------

option(BUILD_SHARED_LIBS "Build MITK with shared libraries" ON)
option(WITH_COVERAGE "Enable/Disable coverage" OFF)
option(BUILD_TESTING "Test the project" ON)

macro(env_option name doc value)
  set(_value $ENV{${name}})
  if("${_value}" STREQUAL "")
    set(_value ${value})
  endif()
  option(${name} "${doc}" ${_value})
endmacro()

# -----------------------------------------
# Qt version related variables

env_option(MITK_USE_QT "Use Nokia's Qt library" ON)
set(DESIRED_QT_VERSION 4 CACHE STRING "Pick a version of Qt to use: 4 or 5")
set(MITK_DESIRED_QT_VERSION ${DESIRED_QT_VERSION})

if(MITK_USE_QT)
  # find the package at the very beginning, so that QT4_FOUND is available
  if(DESIRED_QT_VERSION MATCHES 4)
    set(MITK_QT4_MINIMUM_VERSION 4.7)
    find_package(Qt4 ${MITK_QT4_MINIMUM_VERSION} REQUIRED)
    set(MITK_USE_Qt4 TRUE)
    set(MITK_USE_Qt5 FALSE)
  endif(DESIRED_QT_VERSION MATCHES 4)
  if(DESIRED_QT_VERSION MATCHES 5)
    set(MITK_QT5_MINIMUM_VERSION 5.0.0)
    set(MITK_USE_Qt4 FALSE)
    set(MITK_USE_Qt5 TRUE)
  endif(DESIRED_QT_VERSION MATCHES 5)
else()
  set(MITK_USE_Qt4 FALSE)
  set(MITK_USE_Qt5 FALSE)
endif()

# -----------------------------------------
# MITK_USE_* build variables

env_option(MITK_BUILD_ALL_APPS "Build all MITK applications" OFF)
set(MITK_BUILD_TUTORIAL OFF CACHE INTERNAL "Deprecated! Use MITK_BUILD_EXAMPLES instead!")
env_option(MITK_BUILD_EXAMPLES "Build the MITK Examples" ${MITK_BUILD_TUTORIAL})
env_option(MITK_USE_ACVD "Use Approximated Centroidal Voronoi Diagrams" OFF)
env_option(MITK_USE_CppUnit "Use CppUnit for unit tests" ON)
if(BUILD_TESTING AND NOT MITK_USE_CppUnit)
  message("> Forcing MITK_USE_CppUnit to ON because BUILD_TESTING=ON")
  set(MITK_USE_CppUnit ON CACHE BOOL "Use CppUnit for unit tests" FORCE)
endif()
env_option(MITK_USE_GLEW "Use the GLEW library" ON)
env_option(MITK_USE_Boost "Use the Boost C++ library" OFF)
env_option(MITK_USE_BLUEBERRY "Build the BlueBerry platform" ${MITK_USE_Qt4})
env_option(MITK_USE_CTK "Use CTK in MITK" ${MITK_USE_Qt4})
env_option(MITK_USE_DCMTK "EXPERIMENTAL, superbuild only: Use DCMTK in MITK" ${MITK_USE_CTK})
env_option(MITK_USE_OpenCV "Use Intel's OpenCV library" OFF)
env_option(MITK_USE_OpenCL "Use OpenCL GPU-Computing library" OFF)
env_option(MITK_USE_Poco "Use the Poco library" ON)
env_option(MITK_USE_SOFA "Use Simulation Open Framework Architecture" OFF)
env_option(MITK_USE_Python "Use Python wrapping in MITK" OFF)
env_option(MITK_USE_SimpleITK "Use the SimpleITK library" OFF)
set(MITK_USE_CableSwig ${MITK_USE_Python})

option(MITK_ENABLE_PIC_READER "Enable support for reading the DKFZ pic file format." ON)
set(MITK_BUILD_CONFIGURATION "Custom" CACHE STRING "Use pre-defined MITK configurations")
set_property(CACHE MITK_BUILD_CONFIGURATION PROPERTY STRINGS Custom Default All)

mitkFunctionEnableBuildConfiguration()

mark_as_advanced(MITK_BUILD_ALL_APPS
                 MITK_USE_CppUnit
                 MITK_USE_GLEW
                 MITK_USE_CTK
                 MITK_USE_DCMTK
                 MITK_ENABLE_PIC_READER
                 MITK_BUILD_CONFIGURATION
                )

if(MITK_USE_Python)
<<<<<<< HEAD
  option(MITK_USE_SYSTEM_PYTHON "Use the system python runtime" ON)
  if(MITK_USE_SYSTEM_PYTHON)
    FIND_PACKAGE(PythonLibs REQUIRED)
    FIND_PACKAGE(PythonInterp REQUIRED)
  endif()
=======
  FIND_PACKAGE(PythonLibs REQUIRED)
  FIND_PACKAGE(PythonInterp REQUIRED)
  set(MITK_USE_SimpleITK ON CACHE BOOL "Use the SimpleITK library" FORCE)
>>>>>>> f86497a9
endif()

if(MITK_USE_Boost)
  option(MITK_USE_SYSTEM_Boost "Use the system Boost" OFF)
  set(MITK_USE_Boost_LIBRARIES "" CACHE STRING "A semi-colon separated list of required Boost libraries")
endif()

if(MITK_USE_BLUEBERRY AND NOT MITK_USE_Qt4)
  message("> Forcing MITK_USE_BLUEBERRY to OFF because Qt4 is not used.")
  set(MITK_USE_BLUEBERRY OFF CACHE BOOL "Build the BlueBerry application platform" FORCE)
endif()

if(MITK_USE_CTK AND NOT MITK_USE_Qt4)
  message("> Forcing MITK_USE_CTK to OFF because Qt4 is not used.")
  set(MITK_USE_CTK OFF CACHE BOOL "Use CTK in MITK" FORCE)
endif()

if(MITK_USE_BLUEBERRY)
  option(MITK_BUILD_ALL_PLUGINS "Build all MITK plugins" OFF)
  mark_as_advanced(MITK_BUILD_ALL_PLUGINS)

  if(NOT MITK_USE_CTK)
    message("> Forcing MITK_USE_CTK to ON because of MITK_USE_BLUEBERRY")
    set(MITK_USE_CTK ON CACHE BOOL "Use CTK in MITK" FORCE)
  endif()
endif()

if(MITK_USE_CTK AND NOT MITK_USE_DCMTK)
  message("> Forcing MITK_USE_DCMTK to ON because of MITK_USE_CTK")
  set(MITK_USE_DCMTK ON CACHE BOOL "Use DCMTK in MITK" FORCE)
endif()

if(MITK_USE_SOFA)
  # SOFA requires at least CMake 2.8.8
  set(SOFA_CMAKE_VERSION 2.8.8)
  if(${CMAKE_VERSION} VERSION_LESS ${SOFA_CMAKE_VERSION})
    set(MITK_USE_SOFA OFF CACHE BOOL "" FORCE)
    message(WARNING "Switched off MITK_USE_SOFA\n  Minimum required CMake version: ${SOFA_CMAKE_VERSION}\n  Installed CMake version: ${CMAKE_VERSION}")
  endif()
  # SOFA/ITK combination requires at least MSVC 2010
  if(MSVC_VERSION AND MSVC_VERSION LESS 1600)
    set(MITK_USE_SOFA OFF CACHE BOOL "" FORCE)
    message(WARNING "Switched off MITK_USE_SOFA\n  MSVC versions less than 2010 are not supported.")
  endif()
  # SOFA requires boost library
  if(MITK_USE_SOFA AND NOT MITK_USE_Boost)
    message("Forcing MITK_USE_Boost to ON because of MITK_USE_SOFA")
    set(MITK_USE_Boost ON CACHE BOOL "" FORCE)
  endif()
  # SOFA requires boost system library
  list(FIND MITK_USE_Boost_LIBRARIES system _result)
  if(_result LESS 0)
    message("Adding 'system' to MITK_USE_Boost_LIBRARIES.")
    list(APPEND MITK_USE_Boost_LIBRARIES system)
  endif()
  # SOFA requires boost thread library
  list(FIND MITK_USE_Boost_LIBRARIES thread _result)
  if(_result LESS 0)
    message("Adding 'thread' to MITK_USE_Boost_LIBRARIES.")
    list(APPEND MITK_USE_Boost_LIBRARIES thread)
  endif()
  set(MITK_USE_Boost_LIBRARIES ${MITK_USE_Boost_LIBRARIES} CACHE STRING "" FORCE)
  # Allow setting external SOFA plugins directory and SOFA plugins
  set(MITK_USE_SOFA_PLUGINS_DIR ${MITK_USE_SOFA_PLUGINS_DIR} CACHE PATH "External SOFA plugins directory" FORCE)
  set(MITK_USE_SOFA_PLUGINS ${MITK_USE_SOFA_PLUGINS} CACHE PATH "List of semicolon-separated plugin names" FORCE)
endif()

# Customize the default pixel types for multiplex macros

set(MITK_ACCESSBYITK_INTEGRAL_PIXEL_TYPES
    "int, unsigned int, short, unsigned short, char, unsigned char"
    CACHE STRING "List of integral pixel types used in AccessByItk and InstantiateAccessFunction macros")

set(MITK_ACCESSBYITK_FLOATING_PIXEL_TYPES
    "double, float"
    CACHE STRING "List of floating pixel types used in AccessByItk and InstantiateAccessFunction macros")

set(MITK_ACCESSBYITK_COMPOSITE_PIXEL_TYPES
    "itk::RGBPixel<unsigned char>, itk::RGBAPixel<unsigned char>"
    CACHE STRING "List of composite pixel types used in AccessByItk and InstantiateAccessFunction macros")

set(MITK_ACCESSBYITK_DIMENSIONS
    "2,3"
    CACHE STRING "List of dimensions used in AccessByItk and InstantiateAccessFunction macros")

mark_as_advanced(MITK_ACCESSBYITK_INTEGRAL_PIXEL_TYPES
                 MITK_ACCESSBYITK_FLOATING_PIXEL_TYPES
                 MITK_ACCESSBYITK_COMPOSITE_PIXEL_TYPES
                 MITK_ACCESSBYITK_DIMENSIONS
                )

# consistency checks

if(NOT MITK_ACCESSBYITK_INTEGRAL_PIXEL_TYPES)
  set(MITK_ACCESSBYITK_INTEGRAL_PIXEL_TYPES
      "int, unsigned int, short, unsigned short, char, unsigned char"
      CACHE STRING "List of integral pixel types used in AccessByItk and InstantiateAccessFunction macros" FORCE)
endif()

if(NOT MITK_ACCESSBYITK_FLOATING_PIXEL_TYPES)
  set(MITK_ACCESSBYITK_FLOATING_PIXEL_TYPES
      "double, float"
      CACHE STRING "List of floating pixel types used in AccessByItk and InstantiateAccessFunction macros" FORCE)
endif()

if(NOT MITK_ACCESSBYITK_COMPOSITE_PIXEL_TYPES)
  set(MITK_ACCESSBYITK_COMPOSITE_PIXEL_TYPES
    "itk::RGBPixel<unsigned char>, itk::RGBAPixel<unsigned char>"
    CACHE STRING "List of composite pixel types used in AccessByItk and InstantiateAccessFunction macros" FORCE)
endif()

if(NOT MITK_ACCESSBYITK_DIMENSIONS)
  set(MITK_ACCESSBYITK_DIMENSIONS
      "2,3"
      CACHE STRING "List of dimensions used in AccessByItk and InstantiateAccessFunction macros")
endif()

#-----------------------------------------------------------------------------
# Project.xml
#-----------------------------------------------------------------------------

# A list of topologically ordered targets
set(CTEST_PROJECT_SUBPROJECTS)
if(MITK_USE_BLUEBERRY)
  list(APPEND CTEST_PROJECT_SUBPROJECTS BlueBerry)
endif()

list(APPEND CTEST_PROJECT_SUBPROJECTS
  MITK-Core
  MITK-CoreUI
  MITK-IGT
  MITK-ToF
  MITK-DTI
  MITK-Registration
  MITK-Modules # all modules not contained in a specific subproject
  MITK-Plugins # all plugins not contained in a specific subproject
  MITK-Examples
  Unlabeled # special "subproject" catching all unlabeled targets and tests
  )

# Configure CTestConfigSubProject.cmake that could be used by CTest scripts
configure_file(${MITK_SOURCE_DIR}/CTestConfigSubProject.cmake.in
               ${MITK_BINARY_DIR}/CTestConfigSubProject.cmake)

if(CTEST_PROJECT_ADDITIONAL_TARGETS)
  # those targets will be executed at the end of the ctest driver script
  # and they also get their own subproject label
  set(subproject_list "${CTEST_PROJECT_SUBPROJECTS};${CTEST_PROJECT_ADDITIONAL_TARGETS}")
else()
  set(subproject_list "${CTEST_PROJECT_SUBPROJECTS}")
endif()

# Generate Project.xml file expected by the CTest driver script
mitkFunctionGenerateProjectXml(${MITK_BINARY_DIR} MITK "${subproject_list}" ${MITK_USE_SUPERBUILD})

#-----------------------------------------------------------------------------
# Superbuild script
#-----------------------------------------------------------------------------

if(MITK_USE_SUPERBUILD)
  include("${CMAKE_CURRENT_SOURCE_DIR}/SuperBuild.cmake")

  # Print configuration summary
  message("\n\n")
  feature_summary(
    DESCRIPTION "------- FEATURE SUMMARY FOR ${PROJECT_NAME} -------"
    WHAT ALL)
  return()
endif()

#*****************************************************************************
#****************************  END OF SUPERBUILD  ****************************
#*****************************************************************************

#-----------------------------------------------------------------------------
# CMake function(s) and macro(s)
#-----------------------------------------------------------------------------

include(WriteBasicConfigVersionFile)
include(CheckCXXSourceCompiles)
include(mitkFunctionCheckCompilerFlags)
include(mitkFunctionGetGccVersion)
include(MacroParseArguments)
include(mitkFunctionSuppressWarnings) # includes several functions
include(mitkFunctionOrganizeSources)
include(mitkFunctionGetVersion)
include(mitkFunctionGetVersionDescription)
include(mitkFunctionCreateWindowsBatchScript)
include(mitkFunctionInstallProvisioningFiles)
include(mitkFunctionInstallAutoLoadModules)
include(mitkFunctionGetLibrarySearchPaths)
include(mitkFunctionCompileSnippets)
include(mitkFunctionUseModules)
include(mitkMacroCreateModuleConf)
include(mitkFunctionCheckModuleDependencies)
include(mitkFunctionCreateModule)
include(mitkMacroCreateExecutable)
include(mitkMacroCheckModule)
include(mitkMacroCreateModuleTests)
include(mitkFunctionAddCustomModuleTest)
include(mitkMacroUseModule)
include(mitkMacroMultiplexPicType)
include(mitkMacroInstall)
include(mitkMacroInstallHelperApp)
include(mitkMacroInstallTargets)
include(mitkMacroGenerateToolsLibrary)
include(mitkMacroGetLinuxDistribution)
include(mitkMacroGetPMDPlatformString)
include(mitkMacroInstallPython)

#-----------------------------------------------------------------------------
# Set MITK specific options and variables (NOT available during superbuild)
#-----------------------------------------------------------------------------

# ASK THE USER TO SHOW THE CONSOLE WINDOW FOR CoreApp and mitkWorkbench
option(MITK_SHOW_CONSOLE_WINDOW "Use this to enable or disable the console window when starting MITK GUI Applications" ON)
mark_as_advanced(MITK_SHOW_CONSOLE_WINDOW)

# TODO: check if necessary
option(USE_ITKZLIB "Use the ITK zlib for pic compression." ON)
mark_as_advanced(USE_ITKZLIB)

if(NOT MITK_FAST_TESTING)
  if(DEFINED MITK_CTEST_SCRIPT_MODE
      AND (MITK_CTEST_SCRIPT_MODE STREQUAL "continuous" OR MITK_CTEST_SCRIPT_MODE STREQUAL "experimental") )
    set(MITK_FAST_TESTING 1)
  endif()
endif()

#-----------------------------------------------------------------------------
# Get MITK version info
#-----------------------------------------------------------------------------

mitkFunctionGetVersion(${MITK_SOURCE_DIR} MITK)
mitkFunctionGetVersionDescription(${MITK_SOURCE_DIR} MITK)

#-----------------------------------------------------------------------------
# Installation preparation
#
# These should be set before any MITK install macros are used
#-----------------------------------------------------------------------------

# on Mac OSX all BlueBerry plugins get copied into every
# application bundle (.app directory) specified here
if(MITK_USE_BLUEBERRY AND APPLE)

  include("${CMAKE_CURRENT_SOURCE_DIR}/Applications/AppList.cmake")

  foreach(mitk_app ${MITK_APPS})
    # extract option_name
    string(REPLACE "^^" "\\;" target_info ${mitk_app})
    set(target_info_list ${target_info})
    list(GET target_info_list 1 option_name)
    list(GET target_info_list 0 app_name)
    # check if the application is enabled
    if(${option_name} OR MITK_BUILD_ALL_APPS)
      set(MACOSX_BUNDLE_NAMES ${MACOSX_BUNDLE_NAMES} Mitk${app_name})
    endif()
  endforeach()

endif()

#-----------------------------------------------------------------------------
# Set symbol visibility Flags
#-----------------------------------------------------------------------------

# MinGW does not export all symbols automatically, so no need to set flags
if(CMAKE_COMPILER_IS_GNUCXX AND NOT MINGW)
  set(VISIBILITY_CXX_FLAGS ) #"-fvisibility=hidden -fvisibility-inlines-hidden")
endif()

#-----------------------------------------------------------------------------
# Set coverage Flags
#-----------------------------------------------------------------------------

if(WITH_COVERAGE)
  if("${CMAKE_CXX_COMPILER_ID}" STREQUAL "GNU")
    set(coverage_flags "-g -fprofile-arcs -ftest-coverage -O0 -DNDEBUG")
    set(COVERAGE_CXX_FLAGS ${coverage_flags})
    set(COVERAGE_C_FLAGS ${coverage_flags})
  endif()
endif()

#-----------------------------------------------------------------------------
# MITK C/CXX Flags
#-----------------------------------------------------------------------------

set(MITK_C_FLAGS "${COVERAGE_C_FLAGS}")
set(MITK_C_FLAGS_DEBUG )
set(MITK_C_FLAGS_RELEASE )
set(MITK_CXX_FLAGS "${VISIBILITY_CXX_FLAGS} ${COVERAGE_CXX_FLAGS}")
set(MITK_CXX_FLAGS_DEBUG )
set(MITK_CXX_FLAGS_RELEASE )

set(MITK_EXE_LINKER_FLAGS )
set(MITK_SHARED_LINKER_FLAGS )

if(WIN32)
  set(MITK_CXX_FLAGS "${MITK_CXX_FLAGS} -D_WIN32_WINNT=0x0501 -DPOCO_NO_UNWINDOWS -DWIN32_LEAN_AND_MEAN")
  set(MITK_CXX_FLAGS "${MITK_CXX_FLAGS} /wd4231") # warning C4231: nonstandard extension used : 'extern' before template explicit instantiation
  # the following line should be removed after fixing bug 17637
  mitkFunctionCheckCompilerFlags("/wd4316" MITK_CXX_FLAGS) # warning C4316: object alignment on heap
endif()

if(NOT MSVC_VERSION)
  foreach(_flag
    -Wall
    -Wextra
    -Wpointer-arith
    -Winvalid-pch
    -Wcast-align
    -Wwrite-strings
    -Wno-error=gnu
    -Wno-error=unknown-pragmas
    # The strict-overflow warning is generated by ITK template code
    -Wno-error=strict-overflow
    -Woverloaded-virtual
    -Wstrict-null-sentinel
    #-Wold-style-cast
    #-Wsign-promo

    # the following two lines should be removed after ITK-3097 has
    # been resolved, see also MITK bug 15279
    -Wno-unused-local-typedefs
    -Wno-array-bounds

    -fdiagnostics-show-option
    )
    mitkFunctionCheckCAndCXXCompilerFlags(${_flag} MITK_C_FLAGS MITK_CXX_FLAGS)
  endforeach()
endif()

if(CMAKE_COMPILER_IS_GNUCXX AND NOT APPLE)
  mitkFunctionCheckCompilerFlags("-Wl,--no-undefined" MITK_SHARED_LINKER_FLAGS)
  mitkFunctionCheckCompilerFlags("-Wl,--as-needed" MITK_SHARED_LINKER_FLAGS)
endif()

if(CMAKE_COMPILER_IS_GNUCXX)

  mitkFunctionGetGccVersion(${CMAKE_CXX_COMPILER} GCC_VERSION)
  # With older version of gcc supporting the flag -fstack-protector-all, an extra dependency to libssp.so
  # is introduced. If gcc is smaller than 4.4.0 and the build type is Release let's not include the flag.
  # Doing so should allow to build package made for distribution using older linux distro.
  if(${GCC_VERSION} VERSION_GREATER "4.4.0" OR (CMAKE_BUILD_TYPE STREQUAL "Debug" AND ${GCC_VERSION} VERSION_LESS "4.4.0"))
    mitkFunctionCheckCAndCXXCompilerFlags("-fstack-protector-all" MITK_C_FLAGS MITK_CXX_FLAGS)
  endif()
  if(MINGW)
    # suppress warnings about auto imported symbols
    set(MITK_SHARED_LINKER_FLAGS "-Wl,--enable-auto-import ${MITK_SHARED_LINKER_FLAGS}")
  endif()

  set(MITK_CXX_FLAGS_RELEASE "-D_FORTIFY_SOURCE=2 ${MITK_CXX_FLAGS_RELEASE}")

endif()

set(MITK_MODULE_LINKER_FLAGS ${MITK_SHARED_LINKER_FLAGS})
set(MITK_EXE_LINKER_FLAGS ${MITK_SHARED_LINKER_FLAGS})

#-----------------------------------------------------------------------------
# MITK Packages
#-----------------------------------------------------------------------------

set(MITK_MODULES_PACKAGE_DEPENDS_DIR ${MITK_SOURCE_DIR}/CMake/PackageDepends)
set(MODULES_PACKAGE_DEPENDS_DIRS ${MITK_MODULES_PACKAGE_DEPENDS_DIR})

#-----------------------------------------------------------------------------
# Testing
#-----------------------------------------------------------------------------

if(BUILD_TESTING)
  enable_testing()
  include(CTest)
  mark_as_advanced(TCL_TCLSH DART_ROOT)

  option(MITK_ENABLE_RENDERING_TESTING OFF "Enable the MITK rendering tests. Requires x-server in Linux.")
  #Rendering testing does not work for Linux nightlies, thus it is disabled per default
  #and activated for Mac and Windows.
  if(WIN32 OR APPLE)
    set(MITK_ENABLE_RENDERING_TESTING ON)
  endif()
  mark_as_advanced( MITK_ENABLE_RENDERING_TESTING )

  # Setup file for setting custom ctest vars
  configure_file(
    CMake/CTestCustom.cmake.in
    ${MITK_BINARY_DIR}/CTestCustom.cmake
    @ONLY
    )

  # Configuration for the CMake-generated test driver
  set(CMAKE_TESTDRIVER_EXTRA_INCLUDES "#include <stdexcept>")
  set(CMAKE_TESTDRIVER_BEFORE_TESTMAIN "
    try
      {")
  set(CMAKE_TESTDRIVER_AFTER_TESTMAIN "    }
      catch( std::exception & excp )
        {
        fprintf(stderr,\"%s\\n\",excp.what());
        return EXIT_FAILURE;
        }
      catch( ... )
        {
        printf(\"Exception caught in the test driver\\n\");
        return EXIT_FAILURE;
        }
      ")

  set(MITK_TEST_OUTPUT_DIR "${MITK_BINARY_DIR}/test_output")
  if(NOT EXISTS ${MITK_TEST_OUTPUT_DIR})
    file(MAKE_DIRECTORY ${MITK_TEST_OUTPUT_DIR})
  endif()

  # Test the external project template
  if(MITK_USE_BLUEBERRY)
    include(mitkTestProjectTemplate)
  endif()

  # Test the package target
  include(mitkPackageTest)
endif()

configure_file(mitkTestingConfig.h.in ${MITK_BINARY_DIR}/mitkTestingConfig.h)

#-----------------------------------------------------------------------------
# MITK_SUPERBUILD_BINARY_DIR
#-----------------------------------------------------------------------------

# If MITK_SUPERBUILD_BINARY_DIR isn't defined, it means MITK is *NOT* build using Superbuild.
# In that specific case, MITK_SUPERBUILD_BINARY_DIR should default to MITK_BINARY_DIR
if(NOT DEFINED MITK_SUPERBUILD_BINARY_DIR)
  set(MITK_SUPERBUILD_BINARY_DIR ${MITK_BINARY_DIR})
endif()

#-----------------------------------------------------------------------------
# Compile Utilities and set-up MITK variables
#-----------------------------------------------------------------------------

include(mitkSetupVariables)

  #-----------------------------------------------------------------------------
  # Cleanup
  #-----------------------------------------------------------------------------

  file(GLOB _MODULES_CONF_FILES ${PROJECT_BINARY_DIR}/${MODULES_CONF_DIRNAME}/*.cmake)
  if(_MODULES_CONF_FILES)
    file(REMOVE ${_MODULES_CONF_FILES})
  endif()

add_subdirectory(Utilities)

if(MITK_USE_BLUEBERRY)

  # We need to hack a little bit because MITK applications may need
  # to enable certain BlueBerry plug-ins. However, these plug-ins
  # are validated separately from the MITK plug-ins and know nothing
  # about potential MITK plug-in dependencies of the applications. Hence
  # we cannot pass the MITK application list to the BlueBerry
  # ctkMacroSetupPlugins call but need to extract the BlueBerry dependencies
  # from the applications and set them explicitly.

  include("${CMAKE_CURRENT_SOURCE_DIR}/Applications/AppList.cmake")

  foreach(mitk_app ${MITK_APPS})
    # extract target_dir and option_name
    string(REPLACE "^^" "\\;" target_info ${mitk_app})
    set(target_info_list ${target_info})
    list(GET target_info_list 0 target_dir)
    list(GET target_info_list 1 option_name)
    # check if the application is enabled and if target_libraries.cmake exists
    if((${option_name} OR MITK_BUILD_ALL_APPS) AND EXISTS "${CMAKE_CURRENT_SOURCE_DIR}/Applications/${target_dir}/target_libraries.cmake")
      include("${CMAKE_CURRENT_SOURCE_DIR}/Applications/${target_dir}/target_libraries.cmake")
      foreach(_target_dep ${target_libraries})
        if(_target_dep MATCHES org_blueberry_)
          string(REPLACE _ . _app_bb_dep ${_target_dep})
          # explicitly set the build option for the BlueBerry plug-in
          set(BLUEBERRY_BUILD_${_app_bb_dep} ON CACHE BOOL "Build the ${_app_bb_dep} plug-in")
        endif()
      endforeach()
    endif()
  endforeach()

  set(mbilog_DIR "${mbilog_BINARY_DIR}")

  if(MITK_BUILD_ALL_PLUGINS)
    set(BLUEBERRY_BUILD_ALL_PLUGINS ON)
  endif()

  set(BLUEBERRY_XPDOC_OUTPUT_DIR ${MITK_DOXYGEN_OUTPUT_DIR}/html/extension-points/html/)

  add_subdirectory(BlueBerry)

  set(BlueBerry_DIR ${CMAKE_CURRENT_BINARY_DIR}/BlueBerry
      CACHE PATH "The directory containing a CMake configuration file for BlueBerry" FORCE)

  include(mitkMacroCreateCTKPlugin)

endif()

#-----------------------------------------------------------------------------
# Set C/CXX and linker flags for MITK code
#-----------------------------------------------------------------------------

set(CMAKE_CXX_FLAGS "${CMAKE_CXX_FLAGS} ${MITK_CXX_FLAGS}")
set(CMAKE_CXX_FLAGS_DEBUG "${CMAKE_CXX_FLAGS_DEBUG} ${MITK_CXX_FLAGS_DEBUG}")
set(CMAKE_CXX_FLAGS_RELEASE "${CMAKE_CXX_FLAGS_RELEASE} ${MITK_CXX_FLAGS_RELEASE}")
set(CMAKE_C_FLAGS "${CMAKE_C_FLAGS} ${MITK_C_FLAGS}")
set(CMAKE_C_FLAGS_DEBUG "${CMAKE_C_FLAGS_DEBUG} ${MITK_C_FLAGS_DEBUG}")
set(CMAKE_C_FLAGS_RELEASE "${CMAKE_C_FLAGS_RELEASE} ${MITK_C_FLAGS_RELEASE}")

set(CMAKE_EXE_LINKER_FLAGS "${CMAKE_EXE_LINKER_FLAGS} ${MITK_EXE_LINKER_FLAGS}")
set(CMAKE_SHARED_LINKER_FLAGS "${CMAKE_SHARED_LINKER_FLAGS} ${MITK_SHARED_LINKER_FLAGS}")
set(CMAKE_MODULE_LINKER_FLAGS "${CMAKE_MODULE_LINKER_FLAGS} ${MITK_MODULE_LINKER_FLAGS}")

#-----------------------------------------------------------------------------
# Add custom targets representing CDash subprojects
#-----------------------------------------------------------------------------

foreach(subproject ${CTEST_PROJECT_SUBPROJECTS})
  if(NOT TARGET ${subproject} AND NOT subproject MATCHES "Unlabeled")
    add_custom_target(${subproject})
  endif()
endforeach()

#-----------------------------------------------------------------------------
# Add subdirectories
#-----------------------------------------------------------------------------

add_subdirectory(Core)

add_subdirectory(Modules)

if(MITK_USE_BLUEBERRY)

  find_package(BlueBerry REQUIRED)

  set(MITK_DEFAULT_SUBPROJECTS MITK-Plugins)

  # Plug-in testing (needs some work to be enabled again)
  if(BUILD_TESTING)
    include(berryTestingHelpers)

    set(BLUEBERRY_UI_TEST_APP "${CMAKE_RUNTIME_OUTPUT_DIRECTORY}/CoreApp")
    get_target_property(_is_macosx_bundle CoreApp MACOSX_BUNDLE)
    if(APPLE AND _is_macosx_bundle)
      set(BLUEBERRY_UI_TEST_APP "${CMAKE_RUNTIME_OUTPUT_DIRECTORY}/CoreApp.app/Contents/MacOS/CoreApp")
    endif()

    set(BLUEBERRY_TEST_APP_ID "org.mitk.qt.coreapplication")
  endif()

  include("${CMAKE_CURRENT_SOURCE_DIR}/Plugins/PluginList.cmake")
  set(mitk_plugins_fullpath )
  foreach(mitk_plugin ${MITK_EXT_PLUGINS})
    list(APPEND mitk_plugins_fullpath Plugins/${mitk_plugin})
  endforeach()

  if(EXISTS ${MITK_PRIVATE_MODULES}/PluginList.cmake)
    include(${MITK_PRIVATE_MODULES}/PluginList.cmake)

    foreach(mitk_plugin ${MITK_PRIVATE_PLUGINS})
      list(APPEND mitk_plugins_fullpath ${MITK_PRIVATE_MODULES}/${mitk_plugin})
    endforeach()
  endif()

  if(MITK_BUILD_EXAMPLES)
    include("${CMAKE_CURRENT_SOURCE_DIR}/Examples/Plugins/PluginList.cmake")
    set(mitk_example_plugins_fullpath )
    foreach(mitk_example_plugin ${MITK_EXAMPLE_PLUGINS})
      list(APPEND mitk_example_plugins_fullpath Examples/Plugins/${mitk_example_plugin})
      list(APPEND mitk_plugins_fullpath Examples/Plugins/${mitk_example_plugin})
    endforeach()
  endif()

  # Specify which plug-ins belong to this project
  macro(GetMyTargetLibraries all_target_libraries varname)
    set(re_ctkplugin_mitk "^org_mitk_[a-zA-Z0-9_]+$")
    set(re_ctkplugin_bb "^org_blueberry_[a-zA-Z0-9_]+$")
    set(_tmp_list)
    list(APPEND _tmp_list ${all_target_libraries})
    ctkMacroListFilter(_tmp_list re_ctkplugin_mitk re_ctkplugin_bb OUTPUT_VARIABLE ${varname})
  endmacro()

  # Get infos about application directories and build options
  include("${CMAKE_CURRENT_SOURCE_DIR}/Applications/AppList.cmake")
  set(mitk_apps_fullpath )
  foreach(mitk_app ${MITK_APPS})
    list(APPEND mitk_apps_fullpath "${CMAKE_CURRENT_SOURCE_DIR}/Applications/${mitk_app}")
  endforeach()

  if (mitk_plugins_fullpath)
    ctkMacroSetupPlugins(${mitk_plugins_fullpath}
                         BUILD_OPTION_PREFIX MITK_BUILD_
                         APPS ${mitk_apps_fullpath}
                         BUILD_ALL ${MITK_BUILD_ALL_PLUGINS}
                         COMPACT_OPTIONS)
  endif()

  set(MITK_PLUGIN_USE_FILE "${MITK_BINARY_DIR}/MitkPluginUseFile.cmake")
  if(${PROJECT_NAME}_PLUGIN_LIBRARIES)
    ctkFunctionGeneratePluginUseFile(${MITK_PLUGIN_USE_FILE})
  else()
    file(REMOVE ${MITK_PLUGIN_USE_FILE})
    set(MITK_PLUGIN_USE_FILE )
  endif()
endif()

#-----------------------------------------------------------------------------
# Documentation
#-----------------------------------------------------------------------------

add_subdirectory(Documentation)

#-----------------------------------------------------------------------------
# Installation
#-----------------------------------------------------------------------------


# set MITK cpack variables
# These are the default variables, which can be overwritten ( see below )
include(mitkSetupCPack)

set(use_default_config ON)

# MITK_APPS is set in Applications/AppList.cmake (included somewhere above
# if MITK_USE_BLUEBERRY is set to ON).
if(MITK_APPS)

  set(activated_apps_no 0)
  list(LENGTH MITK_APPS app_count)

  # Check how many apps have been enabled
  # If more than one app has been activated, the we use the
  # default CPack configuration. Otherwise that apps configuration
  # will be used, if present.
  foreach(mitk_app ${MITK_APPS})
    # extract option_name
    string(REPLACE "^^" "\\;" target_info ${mitk_app})
    set(target_info_list ${target_info})
    list(GET target_info_list 1 option_name)
    # check if the application is enabled
    if(${option_name} OR MITK_BUILD_ALL_APPS)
      MATH(EXPR activated_apps_no "${activated_apps_no} + 1")
    endif()
  endforeach()

  if(app_count EQUAL 1 AND (activated_apps_no EQUAL 1 OR MITK_BUILD_ALL_APPS))
    # Corner case if there is only one app in total
    set(use_project_cpack ON)
  elseif(activated_apps_no EQUAL 1 AND NOT MITK_BUILD_ALL_APPS)
    # Only one app is enabled (no "build all" flag set)
    set(use_project_cpack ON)
  else()
    # Less or more then one app is enabled
    set(use_project_cpack OFF)
  endif()

  foreach(mitk_app ${MITK_APPS})
    # extract target_dir and option_name
    string(REPLACE "^^" "\\;" target_info ${mitk_app})
    set(target_info_list ${target_info})
    list(GET target_info_list 0 target_dir)
    list(GET target_info_list 1 option_name)
    # check if the application is enabled
    if(${option_name} OR MITK_BUILD_ALL_APPS)
      # check whether application specific configuration files will be used
      if(use_project_cpack)
        # use files if they exist
        if(EXISTS "${CMAKE_CURRENT_SOURCE_DIR}/Applications/${target_dir}/CPackOptions.cmake")
          include("${CMAKE_CURRENT_SOURCE_DIR}/Applications/${target_dir}/CPackOptions.cmake")
        endif()

        if(EXISTS "${PROJECT_SOURCE_DIR}/Applications/${target_dir}/CPackConfig.cmake.in")
          set(CPACK_PROJECT_CONFIG_FILE "${PROJECT_BINARY_DIR}/Applications/${target_dir}/CPackConfig.cmake")
          configure_file(${PROJECT_SOURCE_DIR}/Applications/${target_dir}/CPackConfig.cmake.in
                         ${CPACK_PROJECT_CONFIG_FILE} @ONLY)
          set(use_default_config OFF)
        endif()
      endif()
    # add link to the list
    list(APPEND CPACK_CREATE_DESKTOP_LINKS "${target_dir}")
    endif()
  endforeach()

endif()

# if no application specific configuration file was used, use default
if(use_default_config)
  configure_file(${MITK_SOURCE_DIR}/MITKCPackOptions.cmake.in
                 ${MITK_BINARY_DIR}/MITKCPackOptions.cmake @ONLY)
  set(CPACK_PROJECT_CONFIG_FILE "${MITK_BINARY_DIR}/MITKCPackOptions.cmake")
endif()

# include CPack model once all variables are set
include(CPack)

# Additional installation rules
include(mitkInstallRules)

#-----------------------------------------------------------------------------
# Last configuration steps
#-----------------------------------------------------------------------------

set(MITK_EXPORTS_FILE "${MITK_BINARY_DIR}/MitkExports.cmake")
file(REMOVE ${MITK_EXPORTS_FILE})

set(targets_to_export)
get_property(module_targets GLOBAL PROPERTY MITK_MODULE_TARGETS)
if(module_targets)
  list(APPEND targets_to_export ${module_targets})
endif()

if(MITK_USE_BLUEBERRY)
  if(MITK_PLUGIN_LIBRARIES)
    list(APPEND targets_to_export ${MITK_PLUGIN_LIBRARIES})
  endif()
endif()

export(TARGETS ${targets_to_export} APPEND
       FILE ${MITK_EXPORTS_FILE})

set(MITK_EXPORTED_TARGET_PROPERTIES )
foreach(target_to_export ${targets_to_export})
  get_target_property(autoload_targets ${target_to_export} MITK_AUTOLOAD_TARGETS)
  if(autoload_targets)
    set(MITK_EXPORTED_TARGET_PROPERTIES "${MITK_EXPORTED_TARGET_PROPERTIES}
set_target_properties(${target_to_export} PROPERTIES MITK_AUTOLOAD_TARGETS \"${autoload_targets}\")")
  endif()
  get_target_property(autoload_dir ${target_to_export} MITK_AUTOLOAD_DIRECTORY)
  if(autoload_dir)
    set(MITK_EXPORTED_TARGET_PROPERTIES "${MITK_EXPORTED_TARGET_PROPERTIES}
set_target_properties(${target_to_export} PROPERTIES MITK_AUTOLOAD_DIRECTORY \"${autoload_dir}\")")
  endif()
endforeach()

get_property(MITK_ADDITIONAL_LIBRARY_SEARCH_PATHS_CONFIG GLOBAL PROPERTY MITK_ADDITIONAL_LIBRARY_SEARCH_PATHS)

configure_file(${MITK_SOURCE_DIR}/CMake/ToolExtensionITKFactory.cpp.in
               ${MITK_BINARY_DIR}/ToolExtensionITKFactory.cpp.in COPYONLY)
configure_file(${MITK_SOURCE_DIR}/CMake/ToolExtensionITKFactoryLoader.cpp.in
               ${MITK_BINARY_DIR}/ToolExtensionITKFactoryLoader.cpp.in COPYONLY)
configure_file(${MITK_SOURCE_DIR}/CMake/ToolGUIExtensionITKFactory.cpp.in
               ${MITK_BINARY_DIR}/ToolGUIExtensionITKFactory.cpp.in COPYONLY)

set(VISIBILITY_AVAILABLE 0)
set(visibility_test_flag "")
mitkFunctionCheckCompilerFlags("-fvisibility=hidden" visibility_test_flag)
if(visibility_test_flag)
  # The compiler understands -fvisiblity=hidden (probably gcc >= 4 or Clang)
  set(VISIBILITY_AVAILABLE 1)
endif()
configure_file(mitkExportMacros.h.in ${MITK_BINARY_DIR}/mitkExportMacros.h)

configure_file(mitkVersion.h.in ${MITK_BINARY_DIR}/mitkVersion.h)
configure_file(mitkConfig.h.in ${MITK_BINARY_DIR}/mitkConfig.h)

set(IPFUNC_INCLUDE_DIR ${CMAKE_CURRENT_SOURCE_DIR}/Utilities/ipFunc)
set(UTILITIES_DIR ${CMAKE_CURRENT_SOURCE_DIR}/Utilities)

file(GLOB _MODULES_CONF_FILES RELATIVE ${PROJECT_BINARY_DIR}/${MODULES_CONF_DIRNAME} ${PROJECT_BINARY_DIR}/${MODULES_CONF_DIRNAME}/*.cmake)
set(MITK_MODULE_NAMES)
foreach(_module ${_MODULES_CONF_FILES})
  string(REPLACE Config.cmake "" _module_name ${_module})
  list(APPEND MITK_MODULE_NAMES ${_module_name})
endforeach()

configure_file(mitkConfig.h.in ${MITK_BINARY_DIR}/mitkConfig.h)
configure_file(MITKConfig.cmake.in ${MITK_BINARY_DIR}/MITKConfig.cmake @ONLY)

write_basic_config_version_file(${CMAKE_CURRENT_BINARY_DIR}/${PROJECT_NAME}ConfigVersion.cmake
  VERSION ${MITK_VERSION_STRING} COMPATIBILITY AnyNewerVersion)

# If we are under Windows, create two batch files which correctly
# set up the environment for the application and for Visual Studio
if(WIN32)
  include(mitkFunctionCreateWindowsBatchScript)

  set(VS_SOLUTION_FILE "${PROJECT_BINARY_DIR}/${PROJECT_NAME}.sln")
  foreach(VS_BUILD_TYPE debug release)
    mitkFunctionCreateWindowsBatchScript("${MITK_SOURCE_DIR}/CMake/StartVS.bat.in"
      ${PROJECT_BINARY_DIR}/StartVS_${VS_BUILD_TYPE}.bat
      ${VS_BUILD_TYPE})
  endforeach()
endif(WIN32)


#-----------------------------------------------------------------------------
# MITK Applications
#-----------------------------------------------------------------------------

# This must come after MITKConfig.h was generated, since applications
# might do a find_package(MITK REQUIRED).
add_subdirectory(Applications)

#-----------------------------------------------------------------------------
# MITK Examplesfind_package(SOFA REQUIRED CONFIG)
list(APPEND ALL_INCLUDE_DIRECTORIES ${SOFA_INCLUDE_DIRS})
list(APPEND ALL_LIBRARIES ${SOFA_LIBRARIES})
link_directories(${SOFA_LIBRARY_DIRS})
#-----------------------------------------------------------------------------

if(MITK_BUILD_EXAMPLES)
  # This must come after MITKConfig.h was generated, since applications
  # might do a find_package(MITK REQUIRED).
  add_subdirectory(Examples)
endif()

#-----------------------------------------------------------------------------
# Print configuration summary
#-----------------------------------------------------------------------------

message("\n\n")
feature_summary(
  DESCRIPTION "------- FEATURE SUMMARY FOR ${PROJECT_NAME} -------"
  WHAT ALL
)
<|MERGE_RESOLUTION|>--- conflicted
+++ resolved
@@ -220,17 +220,12 @@
                 )
 
 if(MITK_USE_Python)
-<<<<<<< HEAD
   option(MITK_USE_SYSTEM_PYTHON "Use the system python runtime" ON)
   if(MITK_USE_SYSTEM_PYTHON)
     FIND_PACKAGE(PythonLibs REQUIRED)
     FIND_PACKAGE(PythonInterp REQUIRED)
   endif()
-=======
-  FIND_PACKAGE(PythonLibs REQUIRED)
-  FIND_PACKAGE(PythonInterp REQUIRED)
   set(MITK_USE_SimpleITK ON CACHE BOOL "Use the SimpleITK library" FORCE)
->>>>>>> f86497a9
 endif()
 
 if(MITK_USE_Boost)
@@ -439,7 +434,6 @@
 include(mitkMacroGenerateToolsLibrary)
 include(mitkMacroGetLinuxDistribution)
 include(mitkMacroGetPMDPlatformString)
-include(mitkMacroInstallPython)
 
 #-----------------------------------------------------------------------------
 # Set MITK specific options and variables (NOT available during superbuild)
@@ -835,6 +829,12 @@
     file(REMOVE ${MITK_PLUGIN_USE_FILE})
     set(MITK_PLUGIN_USE_FILE )
   endif()
+
+  # 11.3.13, change, muellerm: activate python bundle if python and blueberry is active
+  if( MITK_USE_Python )
+    set(MITK_BUILD_org.mitk.gui.qt.python ON)
+  endif()
+
 endif()
 
 #-----------------------------------------------------------------------------
@@ -1025,10 +1025,7 @@
 add_subdirectory(Applications)
 
 #-----------------------------------------------------------------------------
-# MITK Examplesfind_package(SOFA REQUIRED CONFIG)
-list(APPEND ALL_INCLUDE_DIRECTORIES ${SOFA_INCLUDE_DIRS})
-list(APPEND ALL_LIBRARIES ${SOFA_LIBRARIES})
-link_directories(${SOFA_LIBRARY_DIRS})
+# MITK Examples
 #-----------------------------------------------------------------------------
 
 if(MITK_BUILD_EXAMPLES)
